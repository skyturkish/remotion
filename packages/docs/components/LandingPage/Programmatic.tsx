--- conflicted
+++ resolved
@@ -31,17 +31,6 @@
   //     return;
   //   }
 
-<<<<<<< HEAD
-    const observer = new IntersectionObserver(callback, {
-      root: null,
-      threshold: 1,
-    });
-    // Docusaurus sometimes has a layout shift that immediately focuses
-    // the video on page load
-    setTimeout(() => {
-      observer.observe(current);
-    }, 2000);
-=======
   //   const observer = new IntersectionObserver(callback, {
   //     root: null,
   //     threshold: 1,
@@ -51,7 +40,6 @@
   //   setTimeout(() => {
   //     observer.observe(current);
   //   }, 2000);
->>>>>>> a0110c14
 
   //   return () => observer.unobserve(current);
   // }, [callback]);
