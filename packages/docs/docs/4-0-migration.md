---
image: /generated/articles-docs-4-0-migration.png
id: 4-0-migration
title: v4.0 Migration
crumb: "Version Upgrade"
---

When upgrading from Remotion 3 to Remotion 4, note the following changes and apply them to your project.

## How to upgrade

See the [changelog](https://remotion.dev/docs/changelog) to find the latest version.
Upgrade `remotion` and all packages starting with `@remotion` to the latest version, e.g. `4.0.0`:

```diff
- "remotion": "^3.3.43"
- "@remotion/bundler": "^3.3.43"
- "@remotion/eslint-config": "^3.3.43"
- "@remotion/eslint-plugin": "^3.3.43"
- "@remotion/cli": "^3.3.43"
- "@remotion/renderer": "^3.3.43"
+ "remotion": "4.0.0"
+ "@remotion/bundler": "4.0.0"
+ "@remotion/eslint-config": "4.0.0"
+ "@remotion/eslint-plugin": "4.0.0"
+ "@remotion/cli": "4.0.0"
+ "@remotion/renderer": "4.0.0"
```

Run `npm i `, `yarn` or `pnpm i` respectively afterwards.

<<<<<<< HEAD
## Removal of deprecated APIs

- `Config.setOutputFormat()` was deprecated in v1.4 and has now been removed. Use `setImageSequence()` and `setImageFormat()` and `setCodec()` instead.

- `downloadVideo()` does not work anymore, use `downloadMedia()` with the same API instead.

- `<MotionBlur>` has been removed. Use `<Trail>` instead.

- `getParts()` has been removed. Use `getSubpaths()` instead:

```tsx twoslash title="paths.ts"
import {
  getLength,
  getPointAtLength,
  getSubpaths,
  getTangentAtLength,
} from "@remotion/paths";

const path = "M 0 0 L 100 100";
const parts = getSubpaths(path[0]);
const length = getLength(parts[0]);
const start = getPointAtLength(parts[0], 0);
const end = getPointAtLength(parts[0], length);
const tangent = getTangentAtLength(parts[0], length / 2);
```

- `webpackBundle` has been removed - rename it to `serveUrl` instead
- `parallelism` has been removed - rename it to `concurrency` instead
=======
## Config file changes

```diff
- import {Config} from 'remotion';
+ import {Config} from '@remotion/cli/config';
```

## Dropped support for Lambda `architecture`

When deploying a Lambda, you were previously able to choose between the `arm64` and `x86_64` architecture.  
From v4.0 on, only `arm64` is supported. It should be faster, cheaper and not have any different behavior than `x86_64`.

**How to upgrade**: Remove the `architecture` option from `estimatePrice()` and `deployFunction()`.

## Rich timeline removed

The option to use the "Rich timeline" has been removed due to performance problems.  
The timeline is now always in simple mode, but supports more timeline layers at once.

## ProRes videos now export uncompressed audio by default

Previously, the `aac` audio codec was the default for ProRes exports. The default is now `pcm_s16le` which stands for uncompressed 16-bit low-endian PCM audio.  
This change was made since users export ProRes mainly for getting high-quality footage to be further used in video editing programs.

## No more FFmpeg install, `ffmpegExecutable` option removed

## Moved `onSlowestFrames` API

In V3, `onSlowestFrames` has been a callback function that you could pass to `renderMedia()`.  
In V4, this API has been moved to the [return type](/docs/renderer/render-media#return-value).
>>>>>>> 284fe70a
<|MERGE_RESOLUTION|>--- conflicted
+++ resolved
@@ -29,36 +29,6 @@
 
 Run `npm i `, `yarn` or `pnpm i` respectively afterwards.
 
-<<<<<<< HEAD
-## Removal of deprecated APIs
-
-- `Config.setOutputFormat()` was deprecated in v1.4 and has now been removed. Use `setImageSequence()` and `setImageFormat()` and `setCodec()` instead.
-
-- `downloadVideo()` does not work anymore, use `downloadMedia()` with the same API instead.
-
-- `<MotionBlur>` has been removed. Use `<Trail>` instead.
-
-- `getParts()` has been removed. Use `getSubpaths()` instead:
-
-```tsx twoslash title="paths.ts"
-import {
-  getLength,
-  getPointAtLength,
-  getSubpaths,
-  getTangentAtLength,
-} from "@remotion/paths";
-
-const path = "M 0 0 L 100 100";
-const parts = getSubpaths(path[0]);
-const length = getLength(parts[0]);
-const start = getPointAtLength(parts[0], 0);
-const end = getPointAtLength(parts[0], length);
-const tangent = getTangentAtLength(parts[0], length / 2);
-```
-
-- `webpackBundle` has been removed - rename it to `serveUrl` instead
-- `parallelism` has been removed - rename it to `concurrency` instead
-=======
 ## Config file changes
 
 ```diff
@@ -89,4 +59,32 @@
 
 In V3, `onSlowestFrames` has been a callback function that you could pass to `renderMedia()`.  
 In V4, this API has been moved to the [return type](/docs/renderer/render-media#return-value).
->>>>>>> 284fe70a
+
+## Removal of deprecated APIs
+
+- `Config.setOutputFormat()` was deprecated in v1.4 and has now been removed. Use `setImageSequence()`, `setVideoImageFormat()` and `setCodec()` in combination instead.
+
+- `downloadVideo()` alias has been removed, use [`downloadMedia()`](/docs/lambda/downloadmedia) with the same API instead.
+
+- `<MotionBlur>` has been removed. Use [`<Trail>`](/docs/motion-blur/trail) instead.
+
+- `getParts()` has been removed. Use [`getSubpaths()`](/docs/paths/get-subpaths) instead:
+
+```tsx twoslash title="paths.ts"
+import {
+  getLength,
+  getPointAtLength,
+  getSubpaths,
+  getTangentAtLength,
+} from "@remotion/paths";
+
+const path = "M 0 0 L 100 100";
+const parts = getSubpaths(path[0]);
+const length = getLength(parts[0]);
+const start = getPointAtLength(parts[0], 0);
+const end = getPointAtLength(parts[0], length);
+const tangent = getTangentAtLength(parts[0], length / 2);
+```
+
+- `webpackBundle` has been removed - rename it to `serveUrl` instead
+- `parallelism` has been removed - rename it to `concurrency` instead