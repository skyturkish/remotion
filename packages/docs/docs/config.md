---
image: /generated/articles-docs-config.png
id: config
title: Configuration file
crumb: "remotion.config.ts"
---

To configure Remotion, create a `remotion.config.ts` file in the root of your Remotion project.

These options will apply to CLI commands such as `npm start` and `npm run build`.

:::warning
The configuration file has no effect when using [SSR](/docs/renderer) APIs.
:::warn

You can control several behaviors of Remotion here.

```ts twoslash title="remotion.config.ts"
import { Config } from "@remotion/cli/config";

Config.setConcurrency(8);
Config.setPixelFormat("yuv444p");
Config.setCodec("h265");
```

## Old config file format

In v3.3.39, a new config file format was introduced which flattens the options so they can more easily be discovered using TypeScript autocompletion.

Previously, each config option was two levels deep:

```ts title="remotion.config.ts"
import { Config } from "@remotion/cli/config";
// ---cut---
Config.Bundling.setCachingEnabled(false);
```

From v3.3.39 on, all options can be accessed directly from the `Config` object.

```ts twoslash title="remotion.config.ts"
import { Config } from "@remotion/cli/config";
// ---cut---
Config.setCachingEnabled(false);
```

The old way is deprecated, but will work for the foreseeable future.

## overrideWebpackConfig()<AvailableFrom v="1.1.0" />

Allows you to insert your custom Webpack config. [See the page about custom Webpack configs](/docs/webpack) for more information.

```ts twoslash title="remotion.config.ts"
import { Config } from "@remotion/cli/config";
// ---cut---
Config.overrideWebpackConfig((currentConfiguration) => {
  // Return a new Webpack configuration
  return {
    ...currentConfiguration,
    // new configuration
  };
});
```

## setCachingEnabled()<AvailableFrom v="2.0.0" />

Enable or disable Webpack caching. Default is `true` which will make the Webpack step in the first run a bit slower but will massively speed up subsequent runs.

```ts twoslash title="remotion.config.ts"
import { Config } from "@remotion/cli/config";
// ---cut---
Config.setCachingEnabled(false);
```

The [command line flag](/docs/cli/render#--bundle-cache) `--bundle-cache` will take precedence over this option.

## setPort()

Define on which port Remotion should start it's HTTP servers.  
HTTP servers
By default, Remotion will try to find a free port.  
If you specify a port, but it's not available, Remotion will throw an error.

:::note
When starting the [Remotion Preview](/docs/terminology#remotion-preview), a server will be started to host it.  
During rendering, a HTTP server is also started in the background to serve the Webpack [bundle](/docs/terminology#bundle).
:::

```ts twoslash title="remotion.config.ts"
import { Config } from "@remotion/cli/config";
// ---cut---
Config.setPort(3003);
```

The [command line flag](/docs/cli/render#--port) `--port` will take precedence over this option.

## setPublicDir()<AvailableFrom v="3.2.13" />

Define the location of the `public/` directory.  
By default it is a folder named "public" inside the current working directory.  
You can either set an absolute path, or a relative path that will be resolved from the closest package.json location.

```ts twoslash title="remotion.config.ts"
import { Config } from "@remotion/cli/config";
// ---cut---
Config.setPublicDir("./publico");
```

The [command line flag](/docs/cli/render#--public-dir) `--public-dir` will take precedence over this option.

## setEntryPoint()<AvailableFrom v="3.2.40" />

Sets the Remotion [entry point](/docs/terminology#entry-point), you don't have to specify it for CLI commands.

```ts twoslash title="remotion.config.ts"
import { Config } from "@remotion/cli/config";
// ---cut---
Config.setEntryPoint("./src/index.ts");
```

If you pass an entry point as a CLI argument, it will take precedence.

## setLevel()<AvailableFrom v="2.0.1" />

Increase or decrease the amount of log messages in the CLI.
Acceptable values:

- `error`: Silent except error messages.
- `warn`: Only showing errors and warnings.
- `info` (_default_): Default output - besides errors and warnings, prints progress and output location.
- `verbose`: All of the above, plus browser logs and other debug info.

```ts twoslash title="remotion.config.ts"
import { Config } from "@remotion/cli/config";
// ---cut---
Config.setLevel("verbose");
```

The [command line flag](/docs/cli/render#--log) `--log` will take precedence over this option.

## setMaxTimelineTracks()<AvailableFrom v="2.1.10" />

Set how many tracks are being displayed in the timeline in the Preview at most. This does not affect your video, just the amount of tracks shown when previewing. Default `15`.

```ts twoslash title="remotion.config.ts"
import { Config } from "@remotion/cli/config";
// ---cut---
Config.setMaxTimelineTracks(20);
```

## setKeyboardShortcutsEnabled()<AvailableFrom v="3.2.11" />

Whether the Preview should react to keyboard shortcuts. Default `true`.

```ts twoslash title="remotion.config.ts"
import { Config } from "@remotion/cli/config";
// ---cut---
Config.setKeyboardShortcutsEnabled(false);
```

The [command line flag](/docs/cli/preview#--disable-keyboard-shortcuts) `--disable-keyboard-shortcuts` will take precedence over this option.

## setWebpackPollingInMilliseconds()<AvailableFrom v="3.3.11" />

Enables Webpack polling instead of the file system event listeners for hot reloading.
This is useful if you are inside a virtual machine or have a remote file system.

```ts twoslash title="remotion.config.ts"
import { Config } from "@remotion/cli/config";
// ---cut---
Config.setWebpackPollingInMilliseconds(1000);
```

The [command line flag](/docs/cli/preview#--webpack-poll) `--webpack-poll` will take precedence over this option.

## setNumberOfSharedAudioTags()<AvailableFrom v="3.3.2" />

How many shared audio tags should be mounted in the Preview. Shared audio tags can help prevent playback issues due to audio autoplay policies of the browser. See [this article](/docs/player/autoplay#use-the-numberofsharedaudiotags-property) which covers the same option but for the Player. Default `0`, meaning no autoplay policies are circumvented.

```ts twoslash title="remotion.config.ts"
import { Config } from "@remotion/cli/config";

// ---cut---
Config.setNumberOfSharedAudioTags(5);
```

## setShouldOpenBrowser()<AvailableFrom v="3.3.19" />

Whether Remotion should open a browser when starting the Preview. Default `true`.

```ts twoslash title="remotion.config.ts"
import { Config } from "@remotion/cli/config";

// ---cut---
Config.setShouldOpenBrowser(false);
```

## setBrowserExecutable()<AvailableFrom v="1.5.0" />

Set a custom Chrome or Chromium executable path. By default Remotion will try to find an existing version of Chrome on your system and if not found, it will download one. This flag is useful if you don't have Chrome installed in a standard location and you want to prevent downloading an additional browser or need [support for the H264 codec](/docs/video#codec-support).

```ts twoslash title="remotion.config.ts"
import { Config } from "@remotion/cli/config";
// ---cut---
Config.setBrowserExecutable("/usr/bin/google-chrome-stable");
```

The [command line flag](/docs/cli/render#--browser-executable) `--browser-executable` will take precedence over this option.

## setDelayRenderTimeoutInMilliseconds()<AvailableFrom v="2.6.3" />

_previously named "setTimeoutInMilliseconds"_

Define how long a single frame may take to resolve all [`delayRender()`](/docs/delay-render) calls [before it times out](/docs/timeout). Default: `30000`

```ts twoslash title="remotion.config.ts"
import { Config } from "@remotion/cli/config";
// ---cut---
Config.setDelayRenderTimeoutInMilliseconds(60000);
```

The [command line flag](/docs/cli/render#--timeout) `--timeout` will take precedence over this option.

## setChromiumDisableWebSecurity()<AvailableFrom v="2.6.5" />

This will most notably disable CORS among other security features during rendering.

```tsx twoslash title="remotion.config.ts"
import { Config } from "@remotion/cli/config";

// ---cut---

Config.setChromiumDisableWebSecurity(true);
```

The [command line flag](/docs/cli/render#--disable-web-security) `--disable-web-security` will take precedence over this option.

## setChromiumIgnoreCertificateErrors()<AvailableFrom v="2.6.5" />

Results in invalid SSL certificates, such as self-signed ones, being ignored during rendering.

```tsx twoslash title="remotion.config.ts"
import { Config } from "@remotion/cli/config";

// ---cut---

Config.setChromiumIgnoreCertificateErrors(true);
```

The [command line flag](/docs/cli/render#--ignore-certificate-errors) `--ignore-certificate-errors` will take precedence over this option.

## setChromiumHeadlessMode()<AvailableFrom v="2.6.5" />

By default `true`. Disabling it will open an actual Chrome window where you can see the render happen.

```tsx twoslash title="remotion.config.ts"
import { Config } from "@remotion/cli/config";

// ---cut---

Config.setChromiumHeadlessMode(false);
```

The [command line flag](/docs/cli/render#--disable-headless) `--disable-headless` will take precedence over this option.

## setConcurrency()

Sets how many Puppeteer instances will work on rendering your video in parallel.
Default: `null`, meaning **half of the threads** available on your CPU.

```ts twoslash title="remotion.config.ts"
import { Config } from "@remotion/cli/config";
// ---cut---
Config.setConcurrency(8);
```

The [command line flag](/docs/cli/render#--concurrency) `--concurrency` will take precedence over this option.

:::tip
Try to set your concurrency to `os.cpus().length` to all the threads available on your CPU for faster rendering. The drawback is that other parts of your system might slow down.
:::

<<<<<<< HEAD
## setVideoImageFormat() <AvailableFrom v="4.0.0" />

Determines which in which image format to render the frames. Either:

- `jpeg` - the fastest option (default)
- `png` - slower, but supports transparency
- `none` - don't render images, just calculate audio information

```ts twoslash title="remotion.config.ts"
import { Config } from "@remotion/cli/config";
// ---cut---
Config.setVideoImageFormat("png");
```

## setStillImageFormat() <AvailableFrom v="4.0.0" />

Determines which in which image format to render the frames. Either:

- `png` (default)
- `jpeg`
- `pdf`
- `webp`

```ts twoslash title="remotion.config.ts"
import { Config } from "@remotion/cli/config";
// ---cut---
Config.setStillImageFormat("pdf");
```

## ~~setImageFormat()~~ <AvailableFrom v="1.4.0" />

_Removed in v4.0_

Replaced in v4.0 with `setVideoImageFormat()` and `setStillImageFormat()`
=======
## setImageFormat()<AvailableFrom v="1.4.0" />
>>>>>>> e093b4c9

Determines which in which image format to render the frames. Either:

- `jpeg` - the fastest option (default from v1.1)
- `png` - slower, but supports transparency
- `none` - don't render images, just calculate audio information (available from v2.0)

```ts title="remotion.config.ts"
import { Config } from "@remotion/cli/config";
// ---cut---
Config.setImageFormat("png");
```

The [command line flag](/docs/cli/render#--image-format) `--image-format` will take precedence over this option.

## setScale()<AvailableFrom v="2.6.7" />

[Scales the output frames by the factor you pass in.](/docs/scaling) For example, a 1280x720px frame will become a 1920x1080px frame with a scale factor of `1.5`. Vector elements like fonts and HTML markups will be rendered with extra details. Default: `1`.

```ts twoslash title="remotion.config.ts"
import { Config } from "@remotion/cli/config";
// ---cut---
Config.setScale(2);
```

The [command line flag](/docs/cli/render#--scale) `--scale` will take precedence over this option.

## setMuted()<AvailableFrom v="3.2.1" />

Disables audio output. Default `false`.

```ts twoslash title="remotion.config.ts"
import { Config } from "@remotion/cli/config";
// ---cut---
Config.setMuted(true);
```

The [command line flag](/docs/cli/render#--muted) `--muted` will take precedence over this option.

## setEnforceAudioTrack()<AvailableFrom v="3.2.1" />

Render a silent audio track if there would be none otherwise. Default `false`.

```ts twoslash title="remotion.config.ts"
import { Config } from "@remotion/cli/config";
// ---cut---
Config.setEnforceAudioTrack(true);
```

The [command line flag](/docs/cli/render#--enforce-audio-track) `--enforce-audio-track` will take precedence over this option.

## setFrameRange()<AvailableFrom v="2.0.0" />

Pass a number to render a still frame or a tuple to render a subset of a video. The frame sequence is zero-indexed.

```ts twoslash title="remotion.config.ts"
import { Config } from "@remotion/cli/config";
// ---cut---
Config.setFrameRange(90); // To render only the 91st frame
```

or

```ts twoslash title="remotion.config.ts"
import { Config } from "@remotion/cli/config";
// ---cut---
Config.setFrameRange([0, 20]); // Render a video only containing the first 21 frames
```

The [command line flag](/docs/cli/render#--frames) `--frames` will take precedence over this option.

## setJpegQuality()

The JPEG quality of each frame. Must be a number between 0 and 100. Will not work if you render PNG frames. [Default: 80](https://github.com/chromium/chromium/blob/99314be8152e688bafbbf9a615536bdbb289ea87/headless/lib/browser/protocol/headless_handler.cc#L32).

```ts twoslash title="remotion.config.ts"
import { Config } from "@remotion/cli/config";
// ---cut---
Config.setJpegQuality(90);
```

The [command line flag](/docs/cli/render#--jpeg-quality) `--jpeg-quality` will take precedence over this option.

## ~~setQuality()~~

Renamed to `setJpegQuality` in `v4.0.0`.

## setDotEnvLocation()

Set a custom location for a [`.env`](https://www.npmjs.com/package/dotenv) file. You can specify an absolute path or a relative path in which case it gets resolved based on the current working directory.

```ts twoslash title="remotion.config.ts"
import { Config } from "@remotion/cli/config";
// ---cut---
Config.setDotEnvLocation(".my-env");
```

The [command line flag](/docs/cli/render#--env-file) `--env-file` will take precedence over this option.

## setEveryNthFrame()

This option may only be set when rendering GIFs. [It determines how many frames are rendered, while the other ones gets skipped in order to lower the FPS of the GIF.](/docs/render-as-gif)

For example, if the `fps` is 30, and `everyNthFrame` is 2, the FPS of the GIF is `15`.

```ts twoslash title="remotion.config.ts"
import { Config } from "@remotion/cli/config";
// ---cut---
Config.setEveryNthFrame(2);
```

The [command line flag](/docs/cli/render#--every-nth-frame) `--every-nth-frame` will take precedence over this option.

## setNumberOfGifLoops()

This option may only be set when rendering GIFs. [If it is set, it will limit the amount of times a GIF will loop. If set to `0`, the GIF will play once, if set to `1`, it will play twice. If set to `null` or not set at all, it will play forever](/docs/render-as-gif).

```ts twoslash title="remotion.config.ts"
import { Config } from "@remotion/cli/config";
// ---cut---
Config.setNumberOfGifLoops(2);
```

The [command line flag](/docs/cli/render#--number-of-gif-loops) `--number-of-gif-loops` will take precedence over this option.

## setOutputLocation()<AvailableFrom v="3.1.6" />

Set the output location of the video or still, relative to the current working directory. The default is `out/{composition}.{container}`. For example, `out/HelloWorld.mp4`.

```ts twoslash title="remotion.config.ts"
import { Config } from "@remotion/cli/config";
// ---cut---
Config.setOutputLocation("out/video.mp4");
```

If you pass another argument to the render command, it will take precedence: `npx remotion render src/index.ts HelloWorld out/video.mp4`.

## setOverwriteOutput()

Set this to `false` to prevent overwriting Remotion outputs when they already exists.

```ts twoslash title="remotion.config.ts"
import { Config } from "@remotion/cli/config";
// ---cut---
Config.setOverwriteOutput(false);
```

:::info
In version 1.x, the default behavior was inverse - Remotion would not override by default.
:::

## setPixelFormat()

Controls the pixel format in FFMPEG. [Read more about it here.](https://trac.ffmpeg.org/wiki/Chroma%20Subsampling) Acceptable values: `yuv420p`, `yuv422p`, `yuv444p`, `yuv420p10le`, `yuv422p10le`, `yuv444p10le`. Since v1.4, `yuva420p` is also supported for transparent WebM videos. Since v2.1.7, `yuva444p10le` is also supported for transparent ProRes videos
Default value: `yuv420p`

```ts twoslash title="remotion.config.ts"
import { Config } from "@remotion/cli/config";
// ---cut---
Config.setPixelFormat("yuv420p");
```

The [command line flag](/docs/cli/render#--pixel-format) `--pixel-format` will take precedence over this option.

## setCodec()<AvailableFrom v="1.4.0" />

Choose one of the supported codecs: `h264` _(default)_, `h265`, `vp8`, `vp9`.

- `h264` is the classic MP4 file as you know it.
- `h265` is the successor of H264, with smaller file sizes. Also known as HEVC. Poor browser compatibility.
- `vp8` is the codec for WebM.
- `vp9` is the next-generation codec for WebM. Lower file size, longer compression time.
- `prores` is a common codec if you want to import the output into another video editing program _(available from v2.1.6)_
- `mp3` will export audio only as an MP3 file _(available from v2.0)_
- `wav` will export audio only as an WAV file _(available from v2.0)_
- `aac` will export audio only as an AAC file _(available from v2.0)_

```ts twoslash title="remotion.config.ts"
import { Config } from "@remotion/cli/config";
// ---cut---
Config.setCodec("h265");
```

The [command line flag](/docs/cli/render#--codec) `--codec` will take precedence over this option.

**See also**: [Encoding guide](/docs/encoding)

## setAudioCodec()

```ts twoslash title="remotion.config.ts"
import { Config } from "@remotion/cli/config";
// ---cut---
Config.setAudioCodec("pcm-16");
```

Choose the encoding of your audio.

- The default is dependent on the chosen `codec`.
- Choose `pcm-16` if you need uncompressed audio.
- Not all video containers support all audio codecs.
- This option takes precedence if the `codec` option also specifies an audio codec.

The [command line flag](/docs/cli/render#--audio-codec) `--audio-codec` will take precedence over this option.

Refer to the [Encoding guide](/docs/encoding) to see defaults and supported combinations.

## setProResProfile()<AvailableFrom v="2.1.6" />

Set the ProRes profile. This option is only valid if the codec has been set to `prores`.
Possible values: `4444-xq`, `4444`, `hq`, `standard`, `light`, `proxy`.
See [here](https://video.stackexchange.com/a/14715) for explanation of possible values.
Default: `hq`

```ts twoslash title="remotion.config.ts"
import { Config } from "@remotion/cli/config";
// ---cut---
Config.setProResProfile("4444");
```

The [command line flag](/docs/cli/render#--prores-profile) `--prores-profile` will take precedence over this option.

**See also**: [Encoding guide](/docs/encoding), [Transparent videos](/docs/transparent-videos)

## setImageSequence()<AvailableFrom v="1.4.0" />

Set to true if you want to output an image sequence instead of a video.

```ts twoslash title="remotion.config.ts"
import { Config } from "@remotion/cli/config";
// ---cut---
Config.setImageSequence(true);
```

The [command line flag](/docs/cli/render#--sequence) `--sequence` will take precedence over this option.

## overrideHeight()<AvailableFrom v="3.2.40" />

Overrides the height of the rendered video.

```ts twoslash title="remotion.config.ts"
import { Config } from "@remotion/cli/config";
// ---cut---
Config.overrideHeight(600);
```

The [command line flag](/docs/cli/render#--height) `--height` will take precedence over this option.
(see h264 validation?)

## overrideWidth()<AvailableFrom v="3.2.40" />

Overrides the width of the rendered video.

```ts twoslash title="remotion.config.ts"
import { Config } from "@remotion/cli/config";
// ---cut---
Config.overrideWidth(900);
```

The [command line flag](/docs/cli/render#--width) `--width` will take precedence over this option

## ~~setOutputFormat()~~

_Removed in v4.0.0_
_Deprecated_. Use `setCodec()` and `setImageSequence()` instead.

Either `'mp4'` or `'png-sequence'`.

```ts title="remotion.config.ts"
import { Config } from "@remotion/cli/config";
// ---cut---
Config.setOutputFormat("mp4");
```

The [command line flags](/docs/cli) `--sequence` and `--codec` will take precedence over this option.

The [command line flag](/docs/cli) `--quality` will take precedence over this option.

## setCrf()<AvailableFrom v="1.4.0" />

The "Constant Rate Factor" (CRF) of the output. [Use this setting to tell FFMPEG how to trade off size and quality.](/docs/encoding#controlling-quality-using-the-crf-setting)

Ranges for CRF scale, by codec:

- `h264` crf range is 1-51 where crf 18 is _default_.
- `h265` crf range is 0-51 where crf 23 is _default_.
- `vp8` crf range is 4-63 where crf 9 is _default_.
- `vp9` crf range is 0-63 where crf 28 is _default_.

The lowest value is lossless, and the highest value is the worst quality possible. Higher values decrease the filesize at the cost of quality.

The range is exponential, so increasing the CRF value +6 results in roughly half the bitrate / file size, while -6 leads to roughly twice the bitrate.

Choose the highest CRF value that still provides an acceptable quality. If the output looks good, then try a higher value. If it looks bad, choose a lower value.

```ts twoslash title="remotion.config.ts"
import { Config } from "@remotion/cli/config";
// ---cut---
Config.setCrf(16);
```

The [command line flag](/docs/cli/render#--crf) `--crf` will take precedence over this option.

### `setVideoBitrate()`<AvailableFrom v="3.2.32" />

Specify the target bitrate for the generated video.  
The syntax for FFMPEGs `-b:v` parameter should be used.  
FFMPEG may encode the video in a way that will not result in the exact video bitrate specified.  
This option cannot be set if `--crf` is set.
Example values: `512K` for 512 kbps, `1M` for 1 Mbps.

```ts twoslash title="remotion.config.ts"
import { Config } from "@remotion/cli/config";
// ---cut---
Config.setVideoBitrate("1M");
```

The [command line flag](/docs/cli/render#--video-bitrate) `--video-bitrate` will take precedence over this option.

### `setAudioBitrate`<AvailableFrom v="3.2.32" />

Specify the target bitrate for the generated audio.  
The syntax for FFMPEGs `-b:a` parameter should be used.  
FFMPEG may encode the video in a way that will not result in the exact audio bitrate specified.
Example values: `128K` for 128 kbps, `1M` for 1 Mbps.  
Default: `320k`

```ts twoslash title="remotion.config.ts"
import { Config } from "@remotion/cli/config";
// ---cut---
Config.setAudioBitrate("128K");
```

The [command line flag](/docs/cli/render#--audio-bitrate) `--audio-bitrate` will take precedence over this option.

## overrideFfmpegCommand<AvailableFrom v="3.2.22" />

Modifies the FFMPEG command that Remotion uses under the hood. It works reducer-style, meaning that you pass a function that takes a command as an argument and returns a new command.

```tsx twoslash title="remotion.config.ts"
import { Config } from "@remotion/cli/config";
// ---cut---
Config.overrideFfmpegCommand(({ args }) => {
  return [...args, "-vf", "eq=brightness=0:saturation=1"];
});
```

The function you pass must accept an object as it's only parameter which contains the following properties:

- `type`: Either `"stitcher"` or `"pre-stitcher"`. If enough memory and CPU is available, Remotion may use parallel rendering and encoding, which means that a pre-stitcher process gets spawned before all frames are rendered. You can tell whether parallel encoding is enabled by adding `--log=verbose` to your render command.
- `args`: An array of strings that is passed as arguments to the FFMPEG command.

Your function must return a modified array of strings.

:::warning
Using this feature is discouraged. Before using it, we want to make you aware of some caveats:

- The render command can change with any new Remotion version, even when it is a patch upgrade. This might break your usage of this feature.
- Depending on the selected codec, available CPU and RAM, Remotion may or may not use "parallel encoding" which will result in multiple FFMPEG commands being executed. Your function must be able to handle being called multiple times.
- This feature is not available when using Remotion Lambda.

Before you use this hack, reach out to the Remotion team on [Discord](https://remotion.dev/discord) and ask us if we are open to implement the feature you need in a clean way - we often do implement new features quickly based on users feedback.
:::

## ~~setFfmpegExecutable()~~

_removed in v4.0_

Allows you to use a custom FFMPEG binary. Must be an absolute path. By default, this is null and the FFMPEG in `PATH` will be used.

```ts title="remotion.config.ts"
import { Config } from "@remotion/cli/config";
// ---cut---
Config.setFfmpegExecutable("/path/to/custom/ffmpeg");
```

The [command line flag](/docs/cli/render#--ffmpeg-executable) `--ffmpeg-executable` will take precedence over this option.

## ~~setFfprobeExecutable()~~

_removed in v4.0_

Allows you to use a custom `ffprobe` binary. Must be an absolute path. By default, this is null and the `ffprobe` in `PATH` will be used.

```ts title="remotion.config.ts"
import { Config } from "@remotion/cli/config";
// ---cut---
Config.setFfprobeExecutable("/path/to/custom/ffprobe");
```

The [command line flag](/docs/cli/render#--ffprobe-executable) `--ffprobe-executable` will take precedence over this option.

## See also

- [Encoding guide](/docs/encoding)<|MERGE_RESOLUTION|>--- conflicted
+++ resolved
@@ -279,8 +279,7 @@
 Try to set your concurrency to `os.cpus().length` to all the threads available on your CPU for faster rendering. The drawback is that other parts of your system might slow down.
 :::
 
-<<<<<<< HEAD
-## setVideoImageFormat() <AvailableFrom v="4.0.0" />
+## setVideoImageFormat()<AvailableFrom v="4.0.0" />
 
 Determines which in which image format to render the frames. Either:
 
@@ -294,7 +293,7 @@
 Config.setVideoImageFormat("png");
 ```
 
-## setStillImageFormat() <AvailableFrom v="4.0.0" />
+## setStillImageFormat()<AvailableFrom v="4.0.0" />
 
 Determines which in which image format to render the frames. Either:
 
@@ -309,14 +308,11 @@
 Config.setStillImageFormat("pdf");
 ```
 
-## ~~setImageFormat()~~ <AvailableFrom v="1.4.0" />
+## ~~setImageFormat()~~<AvailableFrom v="1.4.0" />
 
 _Removed in v4.0_
 
 Replaced in v4.0 with `setVideoImageFormat()` and `setStillImageFormat()`
-=======
-## setImageFormat()<AvailableFrom v="1.4.0" />
->>>>>>> e093b4c9
 
 Determines which in which image format to render the frames. Either:
 
