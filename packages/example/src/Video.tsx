--- conflicted
+++ resolved
@@ -5,11 +5,8 @@
 import {Framer} from './Framer';
 import {MissingImg} from './MissingImg';
 import RemoteVideo from './RemoteVideo';
-<<<<<<< HEAD
+import {SkipZeroFrame} from './SkipZeroFrame';
 import {SeriesTesting} from './StaggerTesting';
-=======
-import {SkipZeroFrame} from './SkipZeroFrame';
->>>>>>> bf878c9f
 import {TenFrameTester} from './TenFrameTester';
 import ThreeBasic from './ThreeBasic';
 import {VideoSpeed} from './VideoSpeed';
@@ -258,13 +255,16 @@
 				durationInFrames={100}
 			/>
 			<Composition
-<<<<<<< HEAD
+				id="skip-zero-frame"
+				component={SkipZeroFrame}
+				width={1280}
+				height={720}
+				fps={30}
+				durationInFrames={100}
+			/>
+			<Composition
 				id="stagger-test"
 				component={SeriesTesting}
-=======
-				id="skip-zero-frame"
-				component={SkipZeroFrame}
->>>>>>> bf878c9f
 				width={1280}
 				height={720}
 				fps={30}
