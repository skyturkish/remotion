--- conflicted
+++ resolved
@@ -504,7 +504,6 @@
 					width={1080}
 				/>
 			</Folder>
-<<<<<<< HEAD
 			<Folder name="transitions">
 				<Composition
 					id="basic"
@@ -513,7 +512,8 @@
 					width={1080}
 					durationInFrames={900}
 					fps={30}
-=======
+				/>
+			</Folder>
 			<Folder name="gif">
 				<Composition
 					id="gif"
@@ -538,7 +538,6 @@
 					height={1080}
 					fps={30}
 					durationInFrames={150}
->>>>>>> 33668831
 				/>
 			</Folder>
 		</>
