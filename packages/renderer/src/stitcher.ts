--- conflicted
+++ resolved
@@ -15,22 +15,14 @@
 	RenderMediaOnDownload,
 } from './assets/download-and-map-assets-to-file';
 import {getAssetAudioDetails} from './assets/get-asset-audio-details';
-<<<<<<< HEAD
 import {Assets} from './assets/types';
-import {uncompressMediaAsset} from './assets/types';
-=======
->>>>>>> 425fffc2
 import {calculateFfmpegFilters} from './calculate-ffmpeg-filters';
 import {createFfmpegComplexFilter} from './create-ffmpeg-complex-filter';
 import {getAudioCodecName} from './get-audio-codec-name';
 import {getCodecName} from './get-codec-name';
 import {getProResProfileName} from './get-prores-profile-name';
 import {parseFfmpegProgress} from './parse-ffmpeg-progress';
-<<<<<<< HEAD
-import {resolveAssetSrc} from './resolve-asset-src';
 import {DEFAULT_SAMPLE_RATE} from './sample-rate';
-=======
->>>>>>> 425fffc2
 import {validateEvenDimensionsWithCodec} from './validate-even-dimensions-with-codec';
 import {validateFfmpeg} from './validate-ffmpeg';
 
@@ -71,15 +63,8 @@
 
 	markAllAssetsAsDownloaded();
 
-	const assetPaths = assetPositions.map((asset) =>
-		resolveAssetSrc(
-			uncompressMediaAsset((options.assetsInfo?.assets ?? []).flat(1), asset)
-				.src
-		)
-	);
-
 	const assetAudioDetails = await getAssetAudioDetails({
-		assetPaths,
+		assetPaths: assetPositions.map((a) => a.src),
 	});
 
 	const filters = calculateFfmpegFilters({
@@ -101,7 +86,7 @@
 	return {
 		complexFilterFlag,
 		cleanup,
-		assetPaths,
+		assetPositions,
 	};
 };
 
@@ -154,47 +139,14 @@
 	Internals.validateSelectedCrfAndCodecCombination(crf, codec);
 	Internals.validateSelectedPixelFormatAndCodecCombination(pixelFormat, codec);
 
-<<<<<<< HEAD
 	const {
 		complexFilterFlag = undefined,
 		cleanup = undefined,
-		assetPaths = undefined,
+		assetPositions = undefined,
 	} = options.parallelEncoding ? {} : await getAssetsData(options);
-=======
-	const [frameInfo, fileUrlAssets] = await Promise.all([
-		getFrameInfo({
-			dir: options.dir,
-			isAudioOnly,
-		}),
-		convertAssetsToFileUrls({
-			assets: options.assetsInfo.assets,
-			dir: options.assetsInfo.bundleDir,
-			onDownload: options.onDownload ?? (() => undefined),
-		}),
-	]);
-
-	markAllAssetsAsDownloaded();
-	const assetPositions = calculateAssetPositions(fileUrlAssets);
-
-	const assetAudioDetails = await getAssetAudioDetails({
-		assetPaths: assetPositions.map((a) => a.src),
-		parallelism: options.parallelism,
-	});
-
-	const filters = calculateFfmpegFilters({
-		assetAudioDetails,
-		assetPositions,
-		fps: options.fps,
-		videoTrackCount: isAudioOnly ? 0 : 1,
-	});
-	if (options.verbose) {
-		console.log('asset positions', assetPositions);
-	}
->>>>>>> 425fffc2
 
 	const ffmpegArgs = [
 		['-r', String(options.fps)],
-<<<<<<< HEAD
 		...(options.preEncodedFileLocation
 			? [['-i', options.preEncodedFileLocation]]
 			: isAudioOnly
@@ -210,9 +162,9 @@
 						: null,
 					options.parallelEncoding ? ['-i', '-'] : null,
 			  ]),
-		...(options.assetsInfo && assetPaths
+		...(options.assetsInfo && assetPositions
 			? assetsToFfmpegInputs({
-					assets: assetPaths,
+					assets: assetPositions.map((a) => a.src),
 					isAudioOnly,
 					fps: options.fps,
 					frameCount: options.assetsInfo.assets.length,
@@ -221,21 +173,6 @@
 		options.preEncodedFileLocation
 			? ['-c:v', 'copy']
 			: encoderName
-=======
-		isAudioOnly ? null : ['-f', 'image2'],
-		isAudioOnly ? null : ['-s', `${options.width}x${options.height}`],
-		frameInfo ? ['-start_number', String(frameInfo.startNumber)] : null,
-		frameInfo
-			? ['-i', `element-%0${frameInfo.numberLength}d.${imageFormat}`]
-			: null,
-		...assetsToFfmpegInputs({
-			assets: assetPositions.map((a) => a.src),
-			isAudioOnly,
-			fps: options.fps,
-			frameCount: options.assetsInfo.assets.length,
-		}),
-		encoderName
->>>>>>> 425fffc2
 			? // -c:v is the same as -vcodec as -codec:video
 			  // and specified the video codec.
 			  ['-c:v', encoderName]
