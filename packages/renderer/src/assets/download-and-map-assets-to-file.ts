<<<<<<< HEAD
import {createWriteStream} from 'fs';
=======
import fs from 'fs';
import {createWriteStream, mkdirSync} from 'fs';
>>>>>>> 44a52c17
import got from 'got';
import path from 'path';

import {Internals, random, TAsset} from 'remotion';
import sanitizeFilename from 'sanitize-filename';
import {ensureOutputDirectory} from '../ensure-output-directory';

export type RenderMediaOnDownload = (
	src: string
) => ((progress: {percent: number}) => void) | undefined | void;

const isDownloadingMap: {[key: string]: boolean} = {};
const hasBeenDownloadedMap: {[key: string]: boolean} = {};
const listeners: {[key: string]: (() => void)[]} = {};

const waitForAssetToBeDownloaded = (src: string) => {
	if (!listeners[src]) {
		listeners[src] = [];
	}

	return new Promise<void>((resolve) => {
		listeners[src].push(() => resolve());
	});
};

const notifyAssetIsDownloaded = (src: string) => {
	if (!listeners[src]) {
		listeners[src] = [];
	}

	listeners[src].forEach((fn) => fn());
	isDownloadingMap[src] = false;
	hasBeenDownloadedMap[src] = true;
};

export const validateMimeType = (mimeType: string, src: string) => {
	if (!mimeType.includes('/')) {
		const errMessage = [
			'A data URL was passed but did not have the correct format so that Remotion could convert it for the video to be rendered.',
			'The format of the data URL must be `data:[mime-type];[encoding],[data]`.',
			'The `mime-type` parameter must be a valid mime type.',
			'The data that was received is (truncated to 100 characters):',
			src.substr(0, 100),
		].join(' ');
		throw new TypeError(errMessage);
	}
};

function validateBufferEncoding(
	potentialEncoding: string,
	dataUrl: string
): asserts potentialEncoding is BufferEncoding {
	const asserted = potentialEncoding as BufferEncoding;
	const validEncodings: BufferEncoding[] = [
		'ascii',
		'base64',
		'base64url',
		'binary',
		'hex',
		'latin1',
		'ucs-2',
		'ucs2',
		'utf-8',
		'utf16le',
		'utf8',
	];
	if (!validEncodings.find((en) => asserted === en)) {
		const errMessage = [
			'A data URL was passed but did not have the correct format so that Remotion could convert it for the video to be rendered.',
			'The format of the data URL must be `data:[mime-type];[encoding],[data]`.',
			'The `encoding` parameter must be one of the following:',
			`${validEncodings.join(' ')}.`,
			'The data that was received is (truncated to 100 characters):',
			dataUrl.substr(0, 100),
		].join(' ');
		throw new TypeError(errMessage);
	}
}

const downloadAsset = async (
	src: string,
	to: string,
	onDownload: RenderMediaOnDownload
) => {
	if (hasBeenDownloadedMap[src]) {
		return;
	}

	if (isDownloadingMap[src]) {
		return waitForAssetToBeDownloaded(src);
	}

	isDownloadingMap[src] = true;

	const onProgress = onDownload(src);
	ensureOutputDirectory(to);

	if (src.startsWith('data:')) {
		const [assetDetails, assetData] = src.substring('data:'.length).split(',');
		if (!assetDetails.includes(';')) {
			const errMessage = [
				'A data URL was passed but did not have the correct format so that Remotion could convert it for the video to be rendered.',
				'The format of the data URL must be `data:[mime-type];[encoding],[data]`.',
				'The data that was received is (truncated to 100 characters):',
				src.substr(0, 100),
			].join(' ');
			throw new TypeError(errMessage);
		}

		const [mimeType, encoding] = assetDetails.split(';');

		validateMimeType(mimeType, src);
		validateBufferEncoding(encoding, src);

		const buff = Buffer.from(assetData, encoding);
		await fs.promises.writeFile(to, buff);
		notifyAssetIsDownloaded(src);
		return;
	}

	// Listen to 'close' event instead of more
	// concise method to avoid this problem
	// https://github.com/remotion-dev/remotion/issues/384#issuecomment-844398183
	await new Promise<void>((resolve, reject) => {
		const writeStream = createWriteStream(to);

		writeStream.on('close', () => resolve());
		writeStream.on('error', (err) => reject(err));

		const stream = got.stream(src);
		stream.on('downloadProgress', ({percent}) => {
			onProgress?.({
				percent,
			});
		});
		stream.pipe(writeStream).on('error', (err) => reject(err));
	});
	notifyAssetIsDownloaded(src);
};

export const markAllAssetsAsDownloaded = () => {
	Object.keys(hasBeenDownloadedMap).forEach((key) => {
		delete hasBeenDownloadedMap[key];
	});

	Object.keys(isDownloadingMap).forEach((key) => {
		delete isDownloadingMap[key];
	});
};

export const getSanitizedFilenameForAssetUrl = ({
	src,
	downloadDir,
}: {
	src: string;
	downloadDir: string;
}) => {
	if (Internals.AssetCompression.isAssetCompressed(src)) {
		return src;
	}

	const {pathname, search} = new URL(src);

	const split = pathname.split('.');
	const fileExtension =
		split.length > 1 && split[split.length - 1]
			? `.${split[split.length - 1]}`
			: '';
	const hashedFileName = String(random(`${pathname}${search}`)).replace(
		'0.',
		''
	);
	return path.join(
		downloadDir,
		sanitizeFilename(hashedFileName + fileExtension)
	);
};

export const downloadAndMapAssetsToFileUrl = async ({
	asset,
	downloadDir,
	onDownload,
}: {
	asset: TAsset;
	downloadDir: string;
	onDownload: RenderMediaOnDownload;
}): Promise<TAsset> => {
	const newSrc = getSanitizedFilenameForAssetUrl({
		src: asset.src,
		downloadDir,
	});

<<<<<<< HEAD
	await downloadAsset(asset.src, newSrc, onDownload);
=======
	if (
		localhostAsset.isRemote &&
		!Internals.AssetCompression.isAssetCompressed(newSrc)
	) {
		await downloadAsset(localhostAsset.src, newSrc, onDownload);
	}
>>>>>>> 44a52c17

	return {
		...asset,
		src: newSrc,
	};
};<|MERGE_RESOLUTION|>--- conflicted
+++ resolved
@@ -1,9 +1,5 @@
-<<<<<<< HEAD
+import fs from 'fs';
 import {createWriteStream} from 'fs';
-=======
-import fs from 'fs';
-import {createWriteStream, mkdirSync} from 'fs';
->>>>>>> 44a52c17
 import got from 'got';
 import path from 'path';
 
@@ -196,16 +192,9 @@
 		downloadDir,
 	});
 
-<<<<<<< HEAD
-	await downloadAsset(asset.src, newSrc, onDownload);
-=======
-	if (
-		localhostAsset.isRemote &&
-		!Internals.AssetCompression.isAssetCompressed(newSrc)
-	) {
-		await downloadAsset(localhostAsset.src, newSrc, onDownload);
-	}
->>>>>>> 44a52c17
+	if (!Internals.AssetCompression.isAssetCompressed(newSrc)) {
+		await downloadAsset(asset.src, newSrc, onDownload);
+	}
 
 	return {
 		...asset,
