import path from 'path';
import {Browser as PuppeteerBrowser, ConsoleMessage} from 'puppeteer-core';
import {
	Browser,
	BrowserExecutable,
	FrameRange,
	ImageFormat,
	Internals,
	VideoConfig,
} from 'remotion';
import {BrowserLog} from './browser-log';
import {cycleBrowserTabs} from './cycle-browser-tabs';
import {getActualConcurrency} from './get-concurrency';
import {getFrameCount} from './get-frame-range';
import {getFrameToRender} from './get-frame-to-render';
import {DEFAULT_IMAGE_FORMAT} from './image-format';
import {normalizeServeUrl} from './normalize-serve-url';
import {openBrowser} from './open-browser';
import {Pool} from './pool';
import {provideScreenshot} from './provide-screenshot';
import {seekToFrame} from './seek-to-frame';
import {setPropsAndEnv} from './set-props-and-env';
import {OnStartData, RenderFramesOutput} from './types';

type RenderFramesOptions = {
	config: VideoConfig;
	compositionId: string;
	onStart: (data: OnStartData) => void;
	onFrameUpdate: (f: number) => void;
	outputDir: string;
	inputProps: unknown;
	envVariables?: Record<string, string>;
	webpackBundle: string;
	imageFormat: ImageFormat;
	parallelism?: number | null;
	quality?: number;
	browser?: Browser;
	frameRange?: FrameRange | null;
	dumpBrowserLogs?: boolean;
	puppeteerInstance?: PuppeteerBrowser;
	browserExecutable?: BrowserExecutable;
};

const innerRenderFrames = async ({
	config,
	parallelism,
	onFrameUpdate,
	outputDir,
	onStart,
	inputProps,
	quality,
	imageFormat = DEFAULT_IMAGE_FORMAT,
	frameRange,
	puppeteerInstance,
	serveUrl,
	onError,
	envVariables,
	browserExecutable,
<<<<<<< HEAD
}: RenderFramesOptions & {
	onError: (err: Error) => void;
=======
	dumpBrowserLogs,
	browser,
	onBrowserLog,
}: {
	config: VideoConfig;
	onStart: (data: OnStartData) => void;
	onFrameUpdate: (
		framesRendered: number,
		src: string,
		frameIndex: number
	) => void;
	outputDir: string;
	inputProps: unknown;
	envVariables?: Record<string, string>;
	imageFormat: ImageFormat;
	parallelism?: number | null;
	quality?: number;
	browser?: Browser;
	frameRange?: FrameRange | null;
	serveUrl: string;
	dumpBrowserLogs?: boolean;
	puppeteerInstance?: PuppeteerBrowser;
	browserExecutable?: BrowserExecutable;
	onError?: (info: OnErrorInfo) => void;
	onBrowserLog?: (log: BrowserLog) => void;
>>>>>>> 81e39e35
}): Promise<RenderFramesOutput> => {
	Internals.validateDimension(
		config.height,
		'height',
		'in the `config` object passed to `renderFrames()`'
	);
	Internals.validateDimension(
		config.width,
		'width',
		'in the `config` object passed to `renderFrames()`'
	);
	Internals.validateFps(
		config.fps,
		'in the `config` object of `renderFrames()`'
	);
	Internals.validateDurationInFrames(
		config.durationInFrames,
		'in the `config` object passed to `renderFrames()`'
	);
	if (quality !== undefined && imageFormat !== 'jpeg') {
		throw new Error(
			"You can only pass the `quality` option if `imageFormat` is 'jpeg'."
		);
	}

	Internals.validateQuality(quality);

	const actualParallelism = getActualConcurrency(parallelism ?? null);

	const browserInstance =
		puppeteerInstance ??
<<<<<<< HEAD
			openBrowser(browser, {
				shouldDumpIo: dumpBrowserLogs,
				browserExecutable,
			}),
	]);
	const errorCallback = (err: Error) => {
		onError(err);
	};
=======
		(await openBrowser(browser ?? Internals.DEFAULT_BROWSER, {
			shouldDumpIo: dumpBrowserLogs,
			browserExecutable,
		}));
>>>>>>> 81e39e35

	const pages = new Array(actualParallelism).fill(true).map(async () => {
		const page = await browserInstance.newPage();

		const logCallback = (log: ConsoleMessage) => {
			onBrowserLog?.({
				stackTrace: log.stackTrace(),
				text: log.text(),
				type: log.type(),
			});
		};

		if (onBrowserLog) {
			page.on('console', logCallback);
		}

		page.on('error', errorCallback);
		page.on('pageerror', errorCallback);
<<<<<<< HEAD
=======

		const initialFrame =
			typeof frameRange === 'number'
				? frameRange
				: frameRange === null || frameRange === undefined
				? 0
				: frameRange[0];

		await setPropsAndEnv({
			inputProps,
			envVariables,
			page,
			serveUrl,
			initialFrame,
		});

		const site = `${normalizeServeUrl(serveUrl)}?composition=${config.id}`;
		await page.goto(site);
		page.off('error', errorCallback);
		page.off('pageerror', errorCallback);
		page.off('console', logCallback);
>>>>>>> 81e39e35
		return page;
	});

	const puppeteerPages = await Promise.all(pages);
	const {stopCycling} = cycleBrowserTabs(browserInstance);

	const cleanup = async () => {
		close().catch((err) => {
			console.log('Unable to close web server', err);
		});
		stopCycling();
		// If browser instance was passed in, we close all the pages
		// we opened.
		// If new browser was opened, then closing the browser as a cleanup.

		if (puppeteerInstance) {
			await Promise.all(puppeteerPages.map((p) => p.close())).catch((err) => {
				console.log('Unable to close browser tab', err);
			});
		} else {
			browserInstance.close().catch((err) => {
				console.log('Unable to close browser', err);
			});
		}
	};

	await Promise.all(
		puppeteerPages.map(async (page) => {
			page.setViewport({
				width: config.width,
				height: config.height,
				deviceScaleFactor: 1,
			});

			const initialFrame =
				typeof frameRange === 'number'
					? frameRange
					: frameRange === null || frameRange === undefined
					? 0
					: frameRange[0];

			await setPropsAndEnv({
				inputProps,
				envVariables,
				page,
				port,
				initialFrame,
			});

			const site = `http://localhost:${port}/index.html?composition=${compositionId}`;
			await page.goto(site);
			page.off('pageerror', errorCallback);
			return page;
		})
	);

	const pool = new Pool(puppeteerPages);

	const frameCount = getFrameCount(config.durationInFrames, frameRange ?? null);
	const lastFrameIndex = getFrameToRender(frameRange ?? null, frameCount - 1);
	// Substract one because 100 frames will be 00-99
	// --> 2 digits
	const filePadLength = String(lastFrameIndex).length;
	let framesRendered = 0;

	onStart({
		frameCount,
	});
<<<<<<< HEAD

	const assets = await Promise.all(
		new Array(frameCount).fill(Boolean).map(async (_, index) => {
			const frame = getFrameToRender(frameRange ?? null, index);
			const freePage = await pool.acquire();
			const paddedIndex = String(frame).padStart(filePadLength, '0');

			const errorCallbackOnFrame = (err: Error) => {
				onError(new Error(`Error on rendering frame ${frame}: ${err.stack}`));
			};

			freePage.on('pageerror', errorCallbackOnFrame);
			try {
				await seekToFrame({frame, page: freePage});
			} catch (err) {
				const error = err as Error;
				if (
					error.message.includes('timeout') &&
					error.message.includes('exceeded')
				) {
					errorCallbackOnFrame(
						new Error(
							`The rendering timed out on frame ${frame}. See https://www.remotion.dev/docs/timeout/ for possible reasons.`
						)
					);
=======
	const assets = await Promise.all(
		new Array(frameCount)
			.fill(Boolean)
			.map((x, i) => i)
			.map(async (index) => {
				const frame = getFrameToRender(frameRange ?? null, index);
				const freePage = await pool.acquire();
				const paddedIndex = String(frame).padStart(filePadLength, '0');

				const errorCallback = (err: Error) => {
					onError?.({error: err, frame});
				};

				const output = path.join(
					outputDir,
					`element-${paddedIndex}.${imageFormat}`
				);

				freePage.on('pageerror', errorCallback);
				try {
					await seekToFrame({frame, page: freePage});
				} catch (err) {
					const error = err as Error;
					if (
						error.message.includes('timeout') &&
						error.message.includes('exceeded')
					) {
						errorCallback(
							new Error(
								'The rendering timed out. See https://www.remotion.dev/docs/timeout/ for possible reasons.'
							)
						);
					} else {
						errorCallback(error);
					}

					throw error;
				}

				if (imageFormat !== 'none') {
					await provideScreenshot({
						page: freePage,
						imageFormat,
						quality,
						options: {
							frame,
							output,
						},
					});
>>>>>>> 81e39e35
				}

				throw new Error(`Error on rendering frame ${frame}: ${error.stack}`);
			}

			if (imageFormat !== 'none') {
				await provideScreenshot({
					page: freePage,
					imageFormat,
					quality,
					options: {
						frame,
						output: path.join(
							outputDir,
							`element-${paddedIndex}.${imageFormat}`
						),
					},
				});
<<<<<<< HEAD
			}

			const collectedAssets = await freePage.evaluate(() => {
				return window.remotion_collectAssets();
			});
			pool.release(freePage);
			framesRendered++;
			onFrameUpdate(framesRendered);
			freePage.off('pageerror', errorCallbackOnFrame);
			return collectedAssets;
		})
	);

	await cleanup();
=======
				pool.release(freePage);
				framesRendered++;
				onFrameUpdate(framesRendered, output, frame);
				freePage.off('pageerror', errorCallback);
				return collectedAssets;
			})
	);
	stopCycling();
	// If browser instance was passed in, we close all the pages
	// we opened.
	// If new browser was opened, then closing the browser as a cleanup.

	if (puppeteerInstance) {
		await Promise.all(puppeteerPages.map((p) => p.close())).catch((err) => {
			console.log('Unable to close browser tab', err);
		});
	} else {
		browserInstance.close().catch((err) => {
			console.log('Unable to close browser', err);
		});
	}
>>>>>>> 81e39e35

	return {
		assetsInfo: {
			assets,
		},
		frameCount,
	};
};

export const renderFrames = (
	options: RenderFramesOptions
): Promise<RenderFramesOutput> => {
	return new Promise<RenderFramesOutput>((resolve, reject) => {
		innerRenderFrames({...options, onError: (err) => reject(err)})
			.then((res) => resolve(res))
			.catch((err) => reject(err));
	});
};<|MERGE_RESOLUTION|>--- conflicted
+++ resolved
@@ -24,47 +24,6 @@
 
 type RenderFramesOptions = {
 	config: VideoConfig;
-	compositionId: string;
-	onStart: (data: OnStartData) => void;
-	onFrameUpdate: (f: number) => void;
-	outputDir: string;
-	inputProps: unknown;
-	envVariables?: Record<string, string>;
-	webpackBundle: string;
-	imageFormat: ImageFormat;
-	parallelism?: number | null;
-	quality?: number;
-	browser?: Browser;
-	frameRange?: FrameRange | null;
-	dumpBrowserLogs?: boolean;
-	puppeteerInstance?: PuppeteerBrowser;
-	browserExecutable?: BrowserExecutable;
-};
-
-const innerRenderFrames = async ({
-	config,
-	parallelism,
-	onFrameUpdate,
-	outputDir,
-	onStart,
-	inputProps,
-	quality,
-	imageFormat = DEFAULT_IMAGE_FORMAT,
-	frameRange,
-	puppeteerInstance,
-	serveUrl,
-	onError,
-	envVariables,
-	browserExecutable,
-<<<<<<< HEAD
-}: RenderFramesOptions & {
-	onError: (err: Error) => void;
-=======
-	dumpBrowserLogs,
-	browser,
-	onBrowserLog,
-}: {
-	config: VideoConfig;
 	onStart: (data: OnStartData) => void;
 	onFrameUpdate: (
 		framesRendered: number,
@@ -83,9 +42,29 @@
 	dumpBrowserLogs?: boolean;
 	puppeteerInstance?: PuppeteerBrowser;
 	browserExecutable?: BrowserExecutable;
-	onError?: (info: OnErrorInfo) => void;
 	onBrowserLog?: (log: BrowserLog) => void;
->>>>>>> 81e39e35
+};
+
+export const innerRenderFrames = async ({
+	config,
+	parallelism,
+	onFrameUpdate,
+	outputDir,
+	onStart,
+	inputProps,
+	quality,
+	imageFormat = DEFAULT_IMAGE_FORMAT,
+	frameRange,
+	puppeteerInstance,
+	serveUrl,
+	onError,
+	envVariables,
+	browserExecutable,
+	dumpBrowserLogs,
+	browser,
+	onBrowserLog,
+}: RenderFramesOptions & {
+	onError: (err: Error) => void;
 }): Promise<RenderFramesOutput> => {
 	Internals.validateDimension(
 		config.height,
@@ -117,24 +96,18 @@
 
 	const browserInstance =
 		puppeteerInstance ??
-<<<<<<< HEAD
-			openBrowser(browser, {
-				shouldDumpIo: dumpBrowserLogs,
-				browserExecutable,
-			}),
-	]);
-	const errorCallback = (err: Error) => {
-		onError(err);
-	};
-=======
 		(await openBrowser(browser ?? Internals.DEFAULT_BROWSER, {
 			shouldDumpIo: dumpBrowserLogs,
 			browserExecutable,
 		}));
->>>>>>> 81e39e35
 
 	const pages = new Array(actualParallelism).fill(true).map(async () => {
 		const page = await browserInstance.newPage();
+		page.setViewport({
+			width: config.width,
+			height: config.height,
+			deviceScaleFactor: 1,
+		});
 
 		const logCallback = (log: ConsoleMessage) => {
 			onBrowserLog?.({
@@ -148,11 +121,6 @@
 			page.on('console', logCallback);
 		}
 
-		page.on('error', errorCallback);
-		page.on('pageerror', errorCallback);
-<<<<<<< HEAD
-=======
-
 		const initialFrame =
 			typeof frameRange === 'number'
 				? frameRange
@@ -170,66 +138,13 @@
 
 		const site = `${normalizeServeUrl(serveUrl)}?composition=${config.id}`;
 		await page.goto(site);
-		page.off('error', errorCallback);
-		page.off('pageerror', errorCallback);
+
 		page.off('console', logCallback);
->>>>>>> 81e39e35
 		return page;
 	});
+	const {stopCycling} = cycleBrowserTabs(browserInstance);
 
 	const puppeteerPages = await Promise.all(pages);
-	const {stopCycling} = cycleBrowserTabs(browserInstance);
-
-	const cleanup = async () => {
-		close().catch((err) => {
-			console.log('Unable to close web server', err);
-		});
-		stopCycling();
-		// If browser instance was passed in, we close all the pages
-		// we opened.
-		// If new browser was opened, then closing the browser as a cleanup.
-
-		if (puppeteerInstance) {
-			await Promise.all(puppeteerPages.map((p) => p.close())).catch((err) => {
-				console.log('Unable to close browser tab', err);
-			});
-		} else {
-			browserInstance.close().catch((err) => {
-				console.log('Unable to close browser', err);
-			});
-		}
-	};
-
-	await Promise.all(
-		puppeteerPages.map(async (page) => {
-			page.setViewport({
-				width: config.width,
-				height: config.height,
-				deviceScaleFactor: 1,
-			});
-
-			const initialFrame =
-				typeof frameRange === 'number'
-					? frameRange
-					: frameRange === null || frameRange === undefined
-					? 0
-					: frameRange[0];
-
-			await setPropsAndEnv({
-				inputProps,
-				envVariables,
-				page,
-				port,
-				initialFrame,
-			});
-
-			const site = `http://localhost:${port}/index.html?composition=${compositionId}`;
-			await page.goto(site);
-			page.off('pageerror', errorCallback);
-			return page;
-		})
-	);
-
 	const pool = new Pool(puppeteerPages);
 
 	const frameCount = getFrameCount(config.durationInFrames, frameRange ?? null);
@@ -242,33 +157,6 @@
 	onStart({
 		frameCount,
 	});
-<<<<<<< HEAD
-
-	const assets = await Promise.all(
-		new Array(frameCount).fill(Boolean).map(async (_, index) => {
-			const frame = getFrameToRender(frameRange ?? null, index);
-			const freePage = await pool.acquire();
-			const paddedIndex = String(frame).padStart(filePadLength, '0');
-
-			const errorCallbackOnFrame = (err: Error) => {
-				onError(new Error(`Error on rendering frame ${frame}: ${err.stack}`));
-			};
-
-			freePage.on('pageerror', errorCallbackOnFrame);
-			try {
-				await seekToFrame({frame, page: freePage});
-			} catch (err) {
-				const error = err as Error;
-				if (
-					error.message.includes('timeout') &&
-					error.message.includes('exceeded')
-				) {
-					errorCallbackOnFrame(
-						new Error(
-							`The rendering timed out on frame ${frame}. See https://www.remotion.dev/docs/timeout/ for possible reasons.`
-						)
-					);
-=======
 	const assets = await Promise.all(
 		new Array(frameCount)
 			.fill(Boolean)
@@ -278,8 +166,8 @@
 				const freePage = await pool.acquire();
 				const paddedIndex = String(frame).padStart(filePadLength, '0');
 
-				const errorCallback = (err: Error) => {
-					onError?.({error: err, frame});
+				const errorCallbackOnFrame = (err: Error) => {
+					onError(new Error(`Error on rendering frame ${frame}: ${err.stack}`));
 				};
 
 				const output = path.join(
@@ -287,7 +175,8 @@
 					`element-${paddedIndex}.${imageFormat}`
 				);
 
-				freePage.on('pageerror', errorCallback);
+				freePage.on('pageerror', errorCallbackOnFrame);
+				freePage.on('error', errorCallbackOnFrame);
 				try {
 					await seekToFrame({frame, page: freePage});
 				} catch (err) {
@@ -296,13 +185,13 @@
 						error.message.includes('timeout') &&
 						error.message.includes('exceeded')
 					) {
-						errorCallback(
+						errorCallbackOnFrame(
 							new Error(
 								'The rendering timed out. See https://www.remotion.dev/docs/timeout/ for possible reasons.'
 							)
 						);
 					} else {
-						errorCallback(error);
+						errorCallbackOnFrame(error);
 					}
 
 					throw error;
@@ -318,45 +207,16 @@
 							output,
 						},
 					});
->>>>>>> 81e39e35
 				}
 
-				throw new Error(`Error on rendering frame ${frame}: ${error.stack}`);
-			}
-
-			if (imageFormat !== 'none') {
-				await provideScreenshot({
-					page: freePage,
-					imageFormat,
-					quality,
-					options: {
-						frame,
-						output: path.join(
-							outputDir,
-							`element-${paddedIndex}.${imageFormat}`
-						),
-					},
+				const collectedAssets = await freePage.evaluate(() => {
+					return window.remotion_collectAssets();
 				});
-<<<<<<< HEAD
-			}
-
-			const collectedAssets = await freePage.evaluate(() => {
-				return window.remotion_collectAssets();
-			});
-			pool.release(freePage);
-			framesRendered++;
-			onFrameUpdate(framesRendered);
-			freePage.off('pageerror', errorCallbackOnFrame);
-			return collectedAssets;
-		})
-	);
-
-	await cleanup();
-=======
 				pool.release(freePage);
 				framesRendered++;
 				onFrameUpdate(framesRendered, output, frame);
-				freePage.off('pageerror', errorCallback);
+				freePage.off('pageerror', errorCallbackOnFrame);
+				freePage.off('error', errorCallbackOnFrame);
 				return collectedAssets;
 			})
 	);
@@ -374,7 +234,6 @@
 			console.log('Unable to close browser', err);
 		});
 	}
->>>>>>> 81e39e35
 
 	return {
 		assetsInfo: {
