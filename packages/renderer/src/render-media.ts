import type {ExecaChildProcess} from 'execa';
import fs from 'fs';
import os from 'os';
import path from 'path';
import type {SmallTCompMetadata} from 'remotion';
import {Internals} from 'remotion';
import type {RenderMediaOnDownload} from './assets/download-and-map-assets-to-file';
import type {DownloadMap} from './assets/download-map';
import {cleanDownloadMap, makeDownloadMap} from './assets/download-map';
import type {AudioCodec} from './audio-codec';
import type {BrowserExecutable} from './browser-executable';
import type {BrowserLog} from './browser-log';
import type {Browser as PuppeteerBrowser} from './browser/Browser';
import {canUseParallelEncoding} from './can-use-parallel-encoding';
import type {Codec} from './codec';
import {codecSupportsMedia} from './codec-supports-media';
import {validateQualitySettings} from './crf';
import {deleteDirectory} from './delete-directory';
import {ensureFramesInOrder} from './ensure-frames-in-order';
import {ensureOutputDirectory} from './ensure-output-directory';
import type {FfmpegOverrideFn} from './ffmpeg-override';
import type {FrameRange} from './frame-range';
import {getFramesToRender} from './get-duration-from-frame-range';
import {getFileExtensionFromCodec} from './get-extension-from-codec';
import {getExtensionOfFilename} from './get-extension-of-filename';
import {getRealFrameRange} from './get-frame-to-render';
import type {ImageFormat} from './image-format';
import {validateSelectedPixelFormatAndImageFormatCombination} from './image-format';
import {isAudioCodec} from './is-audio-codec';
import type {CancelSignal} from './make-cancel-signal';
import {cancelErrorMessages, makeCancelSignal} from './make-cancel-signal';
import type {ChromiumOptions} from './open-browser';
import {DEFAULT_OVERWRITE} from './overwrite';
import {startPerfMeasure, stopPerfMeasure} from './perf';
import type {PixelFormat} from './pixel-format';
import {validateSelectedPixelFormatAndCodecCombination} from './pixel-format';
import {prespawnFfmpeg} from './prespawn-ffmpeg';
import {shouldUseParallelEncoding} from './prestitcher-memory-usage';
import type {ProResProfile} from './prores-profile';
import {validateSelectedCodecAndProResCombination} from './prores-profile';
import {validateQuality} from './quality';
import {renderFrames} from './render-frames';
import {stitchFramesToVideo} from './stitch-frames-to-video';
import type {OnStartData} from './types';
import {validateEvenDimensionsWithCodec} from './validate-even-dimensions-with-codec';
import {validateEveryNthFrame} from './validate-every-nth-frame';
import {validateFfmpegOverride} from './validate-ffmpeg-override';
import {validateOutputFilename} from './validate-output-filename';
import {validateScale} from './validate-scale';
import {validateBitrate} from './validate-videobitrate';

export type StitchingState = 'encoding' | 'muxing';

const SLOWEST_FRAME_COUNT = 10;

export type SlowFrame = {frame: number; time: number};

export type RenderMediaOnProgress = (progress: {
	renderedFrames: number;
	encodedFrames: number;
	encodedDoneIn: number | null;
	renderedDoneIn: number | null;
	progress: number;
	stitchStage: StitchingState;
}) => void;

export type RenderMediaOptions = {
	outputLocation?: string | null;
	codec: Codec;
	composition: SmallTCompMetadata;
	inputProps?: unknown;
	crf?: number | null;
	imageFormat?: 'png' | 'jpeg' | 'none';
	pixelFormat?: PixelFormat;
	envVariables?: Record<string, string>;
	quality?: number;
	frameRange?: FrameRange | null;
	everyNthFrame?: number;
	numberOfGifLoops?: number | null;
	puppeteerInstance?: PuppeteerBrowser;
	overwrite?: boolean;
	onProgress?: RenderMediaOnProgress;
	onDownload?: RenderMediaOnDownload;
	proResProfile?: ProResProfile;
	dumpBrowserLogs?: boolean;
	onBrowserLog?: ((log: BrowserLog) => void) | undefined;
	onStart?: (data: OnStartData) => void;
	timeoutInMilliseconds?: number;
	chromiumOptions?: ChromiumOptions;
	scale?: number;
	port?: number | null;
	cancelSignal?: CancelSignal;
	browserExecutable?: BrowserExecutable;
	verbose?: boolean;
	internal?: {
		/**
		 * @deprecated Only for Remotion internal usage
		 */
		downloadMap?: DownloadMap;
		/**
		 * @deprecated Only for Remotion internal usage
		 */
		onCtrlCExit?: (fn: () => void) => void;
	};
	preferLossless?: boolean;
	muted?: boolean;
	enforceAudioTrack?: boolean;
	ffmpegOverride?: FfmpegOverrideFn;
	audioBitrate?: string | null;
	videoBitrate?: string | null;
	disallowParallelEncoding?: boolean;
	audioCodec?: AudioCodec | null;
	serveUrl: string;
	concurrency?: number | string | null;
};

type Await<T> = T extends PromiseLike<infer U> ? U : T;

<<<<<<< HEAD
=======
const getConcurrency = (others: ConcurrencyOrParallelism) => {
	if ('concurrency' in others) {
		return others.concurrency;
	}

	if ('parallelism' in others) {
		return others.parallelism;
	}

	return null;
};

type RenderMediaResult = {
	buffer: Buffer | null;
	slowestFrames: SlowFrame[];
};

>>>>>>> 284fe70a
/**
 *
 * @description Render a video from a composition
 * @see [Documentation](https://www.remotion.dev/docs/renderer/render-media)
 */
export const renderMedia = ({
	proResProfile,
	crf,
	composition,
	inputProps,
	pixelFormat,
	codec,
	envVariables,
	frameRange,
	puppeteerInstance,
	outputLocation,
	onProgress,
	overwrite,
	onDownload,
	dumpBrowserLogs,
	onBrowserLog,
	onStart,
	timeoutInMilliseconds,
	chromiumOptions,
	scale,
	browserExecutable,
	port,
	cancelSignal,
	muted,
	enforceAudioTrack,
	ffmpegOverride,
	audioBitrate,
	videoBitrate,
	audioCodec,
	...options
}: RenderMediaOptions): Promise<RenderMediaResult> => {
	validateQuality(options.quality);
	validateQualitySettings({crf, codec, videoBitrate});
	validateBitrate(audioBitrate, 'audioBitrate');
	validateBitrate(videoBitrate, 'videoBitrate');

	validateSelectedCodecAndProResCombination({
		codec,
		proResProfile,
	});
	validateSelectedPixelFormatAndCodecCombination(pixelFormat, codec);
	if (outputLocation) {
		validateOutputFilename({
			codec,
			audioCodec: audioCodec ?? null,
			extension: getExtensionOfFilename(outputLocation) as string,
			preferLossless: options.preferLossless ?? false,
		});
	}

	const absoluteOutputLocation = outputLocation
		? path.resolve(process.cwd(), outputLocation)
		: null;

	validateScale(scale);

	validateFfmpegOverride(ffmpegOverride);

	const everyNthFrame = options.everyNthFrame ?? 1;
	validateEveryNthFrame(everyNthFrame, codec);
	const numberOfGifLoops = options.numberOfGifLoops ?? null;

	let stitchStage: StitchingState = 'encoding';
	let stitcherFfmpeg: ExecaChildProcess<string> | undefined;
	let preStitcher: Await<ReturnType<typeof prespawnFfmpeg>> | null = null;
	let encodedFrames = 0;
	let renderedFrames = 0;
	let renderedDoneIn: number | null = null;
	let encodedDoneIn: number | null = null;
	let cancelled = false;

	const renderStart = Date.now();
	const downloadMap = options.internal?.downloadMap ?? makeDownloadMap();

	const {estimatedUsage, freeMemory, hasEnoughMemory} =
		shouldUseParallelEncoding({
			height: composition.height,
			width: composition.width,
		});
	const parallelEncoding =
		!options.disallowParallelEncoding &&
		hasEnoughMemory &&
		canUseParallelEncoding(codec);

	if (options.verbose) {
		console.log(
			'[PRESTITCHER] Free memory:',
			freeMemory,
			'Estimated usage parallel encoding',
			estimatedUsage
		);
		console.log(
			'[PRESTITCHER]: Codec supports parallel rendering:',
			canUseParallelEncoding(codec)
		);
		console.log(
			'[PRESTITCHER]: User disallowed parallel encoding:',
			Boolean(options.disallowParallelEncoding)
		);
		if (parallelEncoding) {
			console.log('[PRESTITCHER] Parallel encoding is enabled.');
		} else {
			console.log('[PRESTITCHER] Parallel encoding is disabled.');
		}
	}

	const imageFormat: ImageFormat = isAudioCodec(codec)
		? 'none'
		: options.imageFormat ?? 'jpeg';
	const quality = imageFormat === 'jpeg' ? options.quality : undefined;

	validateSelectedPixelFormatAndImageFormatCombination(
		pixelFormat,
		imageFormat
	);

	const preEncodedFileLocation = parallelEncoding
		? path.join(
				downloadMap.preEncode,
				'pre-encode.' + getFileExtensionFromCodec(codec, audioCodec ?? null)
		  )
		: null;

	const outputDir = parallelEncoding
		? null
		: fs.mkdtempSync(path.join(os.tmpdir(), 'react-motion-render'));

	if (options.internal?.onCtrlCExit && outputDir) {
		options.internal.onCtrlCExit(() => deleteDirectory(outputDir));
	}

	validateEvenDimensionsWithCodec({
		codec,
		height: composition.height,
		scale: scale ?? 1,
		width: composition.width,
	});

	const callUpdate = () => {
		onProgress?.({
			encodedDoneIn,
			encodedFrames,
			renderedDoneIn,
			renderedFrames,
			stitchStage,
			progress:
				Math.round(
					((0.7 * renderedFrames + 0.3 * encodedFrames) /
						composition.durationInFrames) *
						100
				) / 100,
		});
	};

	const realFrameRange = getRealFrameRange(
		composition.durationInFrames,
		frameRange ?? null
	);

	const cancelRenderFrames = makeCancelSignal();
	const cancelPrestitcher = makeCancelSignal();
	const cancelStitcher = makeCancelSignal();

	cancelSignal?.(() => {
		cancelRenderFrames.cancel();
	});

	const {waitForRightTimeOfFrameToBeInserted, setFrameToStitch, waitForFinish} =
		ensureFramesInOrder(realFrameRange);

	const fps = composition.fps / (everyNthFrame ?? 1);
	Internals.validateFps(fps, 'in "renderMedia()"', codec === 'gif');

	const createPrestitcherIfNecessary = () => {
		if (preEncodedFileLocation) {
			preStitcher = prespawnFfmpeg({
				width: composition.width * (scale ?? 1),
				height: composition.height * (scale ?? 1),
				fps,
				outputLocation: preEncodedFileLocation,
				pixelFormat,
				codec,
				proResProfile,
				crf,
				onProgress: (frame: number) => {
					encodedFrames = frame;
					callUpdate();
				},
				verbose: options.verbose ?? false,
				imageFormat,
				signal: cancelPrestitcher.cancelSignal,
				ffmpegOverride: ffmpegOverride ?? (({args}) => args),
				videoBitrate: videoBitrate ?? null,
			});
			stitcherFfmpeg = preStitcher.task;
		}
	};

	const waitForPrestitcherIfNecessary = async () => {
		if (stitcherFfmpeg) {
			await waitForFinish();
			stitcherFfmpeg?.stdin?.end();
			try {
				await stitcherFfmpeg;
			} catch (err) {
				throw new Error(preStitcher?.getLogs());
			}
		}
	};

	const mediaSupport = codecSupportsMedia(codec);
	const disableAudio = !mediaSupport.audio || muted;

	const slowestFrames: SlowFrame[] = [];
	let maxTime = 0;
	let minTime = 0;

	const recordFrameTime = (frameIndex: number, time: number) => {
		const frameTime: SlowFrame = {frame: frameIndex, time};

		if (time < minTime && slowestFrames.length === SLOWEST_FRAME_COUNT) {
			return;
		}

		if (time > maxTime) {
			// add at starting;
			slowestFrames.unshift(frameTime);
			maxTime = time;
		} else {
			// add frame at appropriate position
			const index = slowestFrames.findIndex(
				({time: indexTime}) => indexTime < time
			);
			slowestFrames.splice(index, 0, frameTime);
		}

		if (slowestFrames.length > SLOWEST_FRAME_COUNT) {
			slowestFrames.pop();
		}

		minTime = slowestFrames[slowestFrames.length - 1]?.time ?? minTime;
	};

	const happyPath = Promise.resolve(createPrestitcherIfNecessary())
		.then(() => {
			const renderFramesProc = renderFrames({
				composition,
				onFrameUpdate: (
					frame: number,
					frameIndex: number,
					timeToRenderInMilliseconds
				) => {
					renderedFrames = frame;
					callUpdate();
					recordFrameTime(frameIndex, timeToRenderInMilliseconds);
				},
				concurrency: options.concurrency,
				outputDir,
				onStart: (data) => {
					renderedFrames = 0;
					callUpdate();
					onStart?.(data);
				},
				inputProps,
				envVariables,
				imageFormat,
				quality,
				frameRange: frameRange ?? null,
				puppeteerInstance,
				everyNthFrame,
				onFrameBuffer: parallelEncoding
					? async (buffer, frame) => {
							await waitForRightTimeOfFrameToBeInserted(frame);
							if (cancelled) {
								return;
							}

							const id = startPerfMeasure('piping');
							stitcherFfmpeg?.stdin?.write(buffer);
							stopPerfMeasure(id);

							setFrameToStitch(
								Math.min(realFrameRange[1] + 1, frame + everyNthFrame)
							);
					  }
					: undefined,
				serveUrl: options.serveUrl,
				dumpBrowserLogs,
				onBrowserLog,
				onDownload,
				timeoutInMilliseconds,
				chromiumOptions,
				scale,
				browserExecutable,
				port,
				cancelSignal: cancelRenderFrames.cancelSignal,
				downloadMap,
				muted: disableAudio,
			});

			return renderFramesProc;
		})
		.then((renderFramesReturn) => {
			return Promise.all([renderFramesReturn, waitForPrestitcherIfNecessary()]);
		})
		.then(([{assetsInfo}]) => {
			renderedDoneIn = Date.now() - renderStart;
			callUpdate();

			if (absoluteOutputLocation) {
				ensureOutputDirectory(absoluteOutputLocation);
			}

			const stitchStart = Date.now();
			return Promise.all([
				stitchFramesToVideo({
					width: composition.width * (scale ?? 1),
					height: composition.height * (scale ?? 1),
					fps,
					outputLocation: absoluteOutputLocation,
					internalOptions: {
						preEncodedFileLocation,
						imageFormat,
						preferLossless: options.preferLossless ?? false,
					},
					force: overwrite ?? DEFAULT_OVERWRITE,
					pixelFormat,
					codec,
					proResProfile,
					crf,
					assetsInfo,
					onProgress: (frame: number) => {
						stitchStage = 'muxing';
						encodedFrames = frame;
						callUpdate();
					},
					onDownload,
					numberOfGifLoops,
					verbose: options.verbose,
					dir: outputDir ?? undefined,
					cancelSignal: cancelStitcher.cancelSignal,
					muted: disableAudio,
					enforceAudioTrack,
					ffmpegOverride,
					audioBitrate,
					videoBitrate,
					audioCodec: audioCodec ?? null,
				}),
				stitchStart,
			]);
		})
		.then(([buffer, stitchStart]) => {
			encodedFrames = getFramesToRender(realFrameRange, everyNthFrame).length;
			encodedDoneIn = Date.now() - stitchStart;
			callUpdate();
			slowestFrames.sort((a, b) => b.time - a.time);
			const result: RenderMediaResult = {
				buffer,
				slowestFrames,
			};
			return result;
		})
		.catch((err) => {
			/**
			 * When an error is thrown in renderFrames(...) (e.g., when delayRender() is used incorrectly), fs.unlinkSync(...) throws an error that the file is locked because ffmpeg is still running, and renderMedia returns it.
			 * Therefore we first kill the FFMPEG process before deleting the file
			 */
			cancelled = true;
			cancelRenderFrames.cancel();
			cancelStitcher.cancel();
			cancelPrestitcher.cancel();
			if (stitcherFfmpeg !== undefined && stitcherFfmpeg.exitCode === null) {
				const promise = new Promise<void>((resolve) => {
					setTimeout(() => {
						resolve();
					}, 2000);
					(stitcherFfmpeg as ExecaChildProcess<string>).on('close', resolve);
				});
				stitcherFfmpeg.kill();
				return promise.then(() => {
					throw err;
				});
			}

			throw err;
		})
		.finally(() => {
			if (
				preEncodedFileLocation !== null &&
				fs.existsSync(preEncodedFileLocation)
			) {
				deleteDirectory(path.dirname(preEncodedFileLocation));
			}

			// Clean download map if it was not passed in
			if (!options.internal?.downloadMap) {
				cleanDownloadMap(downloadMap);
			}

			// Clean temporary image frames when rendering ends or fails
			if (outputDir && fs.existsSync(outputDir)) {
				deleteDirectory(outputDir);
			}
		});

	return Promise.race([
		happyPath,
		new Promise<RenderMediaResult>((_resolve, reject) => {
			cancelSignal?.(() => {
				reject(new Error(cancelErrorMessages.renderMedia));
			});
		}),
	]);
};<|MERGE_RESOLUTION|>--- conflicted
+++ resolved
@@ -116,26 +116,11 @@
 
 type Await<T> = T extends PromiseLike<infer U> ? U : T;
 
-<<<<<<< HEAD
-=======
-const getConcurrency = (others: ConcurrencyOrParallelism) => {
-	if ('concurrency' in others) {
-		return others.concurrency;
-	}
-
-	if ('parallelism' in others) {
-		return others.parallelism;
-	}
-
-	return null;
-};
-
 type RenderMediaResult = {
 	buffer: Buffer | null;
 	slowestFrames: SlowFrame[];
 };
 
->>>>>>> 284fe70a
 /**
  *
  * @description Render a video from a composition
