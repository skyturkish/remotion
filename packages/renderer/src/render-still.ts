import fs, {statSync} from 'node:fs';
import path from 'node:path';
import type {AnySmallCompMetadata} from 'remotion';
import {Internals} from 'remotion';
import type {RenderMediaOnDownload} from './assets/download-and-map-assets-to-file';
import type {DownloadMap} from './assets/download-map';
import {cleanDownloadMap, makeDownloadMap} from './assets/download-map';
import {DEFAULT_BROWSER} from './browser';
import type {BrowserExecutable} from './browser-executable';
import type {BrowserLog} from './browser-log';
import type {Browser as PuppeteerBrowser} from './browser/Browser';
import type {ConsoleMessage} from './browser/ConsoleMessage';
import {convertToPositiveFrameIndex} from './convert-to-positive-frame-index';
import {ensureOutputDirectory} from './ensure-output-directory';
import {handleJavascriptException} from './error-handling/handle-javascript-exception';
import {findRemotionRoot} from './find-closest-package-json';
import type {StillImageFormat} from './image-format';
import {
	DEFAULT_STILL_IMAGE_FORMAT,
	validateStillImageFormat,
} from './image-format';
import {validateJpegQuality} from './jpeg-quality';
import type {CancelSignal} from './make-cancel-signal';
import {cancelErrorMessages} from './make-cancel-signal';
import type {ChromiumOptions} from './open-browser';
import {openBrowser} from './open-browser';
import {prepareServer} from './prepare-server';
import {puppeteerEvaluateWithCatch} from './puppeteer-evaluate';
import {seekToFrame} from './seek-to-frame';
import {setPropsAndEnv} from './set-props-and-env';
import {takeFrameAndCompose} from './take-frame-and-compose';
import {validatePuppeteerTimeout} from './validate-puppeteer-timeout';
import {validateScale} from './validate-scale';

type InnerStillOptions = {
	composition: AnySmallCompMetadata;
	output?: string | null;
	frame?: number;
	inputProps?: unknown;
	imageFormat?: StillImageFormat;
	/**
	 * @deprecated Renamed to `jpegQuality`
	 */
	quality?: never;
	jpegQuality?: number;
	puppeteerInstance?: PuppeteerBrowser;
	dumpBrowserLogs?: boolean;
	envVariables?: Record<string, string>;
	overwrite?: boolean;
	browserExecutable?: BrowserExecutable;
	onBrowserLog?: (log: BrowserLog) => void;
	timeoutInMilliseconds?: number;
	chromiumOptions?: ChromiumOptions;
	scale?: number;
	onDownload?: RenderMediaOnDownload;
	cancelSignal?: CancelSignal;
	/**
	 * @deprecated Only for Remotion internal usage
	 */
	downloadMap?: DownloadMap;
	verbose?: boolean;
};

type RenderStillReturnValue = {buffer: Buffer | null};

export type RenderStillOptions = InnerStillOptions & {
	serveUrl: string;
	port?: number | null;
};

const innerRenderStill = async ({
	composition,
	quality,
	imageFormat = DEFAULT_STILL_IMAGE_FORMAT,
	serveUrl,
	puppeteerInstance,
	dumpBrowserLogs = false,
	onError,
	inputProps,
	envVariables,
	output,
	frame = 0,
	overwrite = true,
	browserExecutable,
	timeoutInMilliseconds,
	chromiumOptions,
	scale = 1,
	proxyPort,
	cancelSignal,
	downloadMap,
<<<<<<< HEAD
	jpegQuality,
=======
	onBrowserLog,
>>>>>>> 7b79e45c
}: InnerStillOptions & {
	downloadMap: DownloadMap;
	serveUrl: string;
	onError: (err: Error) => void;
	proxyPort: number;
}): Promise<RenderStillReturnValue> => {
	if (quality) {
		throw new Error(
			'quality has been renamed to jpegQuality. Please rename the option.'
		);
	}

	Internals.validateDimension(
		composition.height,
		'height',
		'in the `config` object passed to `renderStill()`'
	);
	Internals.validateDimension(
		composition.width,
		'width',
		'in the `config` object passed to `renderStill()`'
	);
	Internals.validateFps(
		composition.fps,
		'in the `config` object of `renderStill()`',
		false
	);
	Internals.validateDurationInFrames({
		durationInFrames: composition.durationInFrames,
		component: 'in the `config` object passed to `renderStill()`',
		allowFloats: false,
	});
	validateStillImageFormat(imageFormat);
	Internals.validateFrame({
		frame,
		durationInFrames: composition.durationInFrames,
		allowFloats: false,
	});
	const stillFrame = convertToPositiveFrameIndex({
		durationInFrames: composition.durationInFrames,
		frame,
	});
	validatePuppeteerTimeout(timeoutInMilliseconds);
	validateScale(scale);

	output =
		typeof output === 'string' ? path.resolve(process.cwd(), output) : null;

	if (jpegQuality !== undefined && imageFormat !== 'jpeg') {
		throw new Error(
			"You can only pass the `quality` option if `imageFormat` is 'jpeg'."
		);
	}

	validateJpegQuality(jpegQuality);

	if (output) {
		if (fs.existsSync(output)) {
			if (!overwrite) {
				throw new Error(
					`Cannot render still - "overwrite" option was set to false, but the output destination ${output} already exists.`
				);
			}

			const stat = statSync(output);

			if (!stat.isFile()) {
				throw new Error(
					`The output location ${output} already exists, but is not a file, but something else (e.g. folder). Cannot save to it.`
				);
			}
		}

		ensureOutputDirectory(output);
	}

	const browserInstance =
		puppeteerInstance ??
		(await openBrowser(DEFAULT_BROWSER, {
			browserExecutable,
			shouldDumpIo: dumpBrowserLogs,
			chromiumOptions,
			forceDeviceScaleFactor: scale ?? 1,
		}));
	const page = await browserInstance.newPage();
	await page.setViewport({
		width: composition.width,
		height: composition.height,
		deviceScaleFactor: scale ?? 1,
	});

	const errorCallback = (err: Error) => {
		onError(err);
		cleanup();
	};

	const cleanUpJSException = handleJavascriptException({
		page,
		onError: errorCallback,
		frame: null,
	});

	const logCallback = (log: ConsoleMessage) => {
		onBrowserLog?.({
			stackTrace: log.stackTrace(),
			text: log.text,
			type: log.type,
		});
	};

	const cleanup = async () => {
		cleanUpJSException();
		page.off('console', logCallback);

		if (puppeteerInstance) {
			await page.close();
		} else {
			browserInstance.close(true).catch((err) => {
				console.log('Unable to close browser', err);
			});
		}
	};

	cancelSignal?.(() => {
		cleanup();
	});

	if (onBrowserLog) {
		page.on('console', logCallback);
	}

	await setPropsAndEnv({
		inputProps,
		envVariables,
		page,
		serveUrl,
		initialFrame: stillFrame,
		timeoutInMilliseconds,
		proxyPort,
		retriesRemaining: 2,
		audioEnabled: false,
		videoEnabled: true,
	});

	await puppeteerEvaluateWithCatch({
		// eslint-disable-next-line max-params
		pageFunction: (
			id: string,
			defaultProps: unknown,
			durationInFrames: number,
			fps: number,
			height: number,
			width: number
		) => {
			window.setBundleMode({
				type: 'composition',
				compositionName: id,
				compositionDefaultProps: defaultProps,
				compositionDurationInFrames: durationInFrames,
				compositionFps: fps,
				compositionHeight: height,
				compositionWidth: width,
			});
		},
		args: [
			composition.id,
			composition.defaultProps,
			composition.durationInFrames,
			composition.fps,
			composition.height,
			composition.width,
		],
		frame: null,
		page,
	});
	await seekToFrame({frame: stillFrame, page});

	const {buffer} = await takeFrameAndCompose({
		downloadMap,
		frame: stillFrame,
		freePage: page,
		height: composition.height,
		width: composition.width,
		imageFormat,
		scale,
		output,
		jpegQuality,
		wantsBuffer: !output,
	});

	await cleanup();

	return {buffer: output ? null : buffer};
};

/**
 *
 * @description Render a still frame from a composition
 * @see [Documentation](https://www.remotion.dev/docs/renderer/render-still)
 */
export const renderStill = (
	options: RenderStillOptions
): Promise<RenderStillReturnValue> => {
	const downloadMap = options.downloadMap ?? makeDownloadMap();

	const onDownload = options.onDownload ?? (() => () => undefined);

	const happyPath = new Promise<RenderStillReturnValue>((resolve, reject) => {
		const onError = (err: Error) => reject(err);

		let close: ((force: boolean) => Promise<unknown>) | null = null;

		prepareServer({
			webpackConfigOrServeUrl: options.serveUrl,
			onDownload,
			onError,
			port: options.port ?? null,
			downloadMap,
			remotionRoot: findRemotionRoot(),
			concurrency: 1,
			verbose: options.verbose ?? false,
		})
			.then(({serveUrl, closeServer, offthreadPort}) => {
				close = closeServer;
				return innerRenderStill({
					...options,
					serveUrl,
					onError: (err) => reject(err),
					proxyPort: offthreadPort,
					downloadMap,
				});
			})

			.then((res) => resolve(res))
			.catch((err) => reject(err))
			.finally(() => {
				// Clean download map if it was not passed in
				if (!options?.downloadMap) {
					cleanDownloadMap(downloadMap);
				}

				return close?.(false);
			});
	});

	return Promise.race([
		happyPath,
		new Promise<RenderStillReturnValue>((_resolve, reject) => {
			options.cancelSignal?.(() => {
				reject(new Error(cancelErrorMessages.renderStill));
			});
		}),
	]);
};<|MERGE_RESOLUTION|>--- conflicted
+++ resolved
@@ -88,11 +88,8 @@
 	proxyPort,
 	cancelSignal,
 	downloadMap,
-<<<<<<< HEAD
 	jpegQuality,
-=======
 	onBrowserLog,
->>>>>>> 7b79e45c
 }: InnerStillOptions & {
 	downloadMap: DownloadMap;
 	serveUrl: string;
