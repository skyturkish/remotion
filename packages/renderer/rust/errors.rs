--- conflicted
+++ resolved
@@ -4,10 +4,7 @@
 use crate::opened_video::OpenedVideo;
 use crate::payloads::payloads::ErrorPayload;
 use ffmpeg_next as remotionffmpeg;
-<<<<<<< HEAD
-=======
 use png::EncodingError;
->>>>>>> 7c277167
 use std::any::Any;
 use std::backtrace::Backtrace;
 use std::collections::HashMap;
@@ -15,13 +12,8 @@
     Arc, Mutex, MutexGuard, PoisonError, RwLockReadGuard, RwLockWriteGuard, TryLockError,
 };
 
-<<<<<<< HEAD
-pub fn error_to_string(err: &PossibleErrors) -> String {
-    match err {
-=======
 pub fn error_to_string(err: &ErrorWithBacktrace) -> String {
     match &err.error {
->>>>>>> 7c277167
         PossibleErrors::IoError(err) => err.to_string(),
         PossibleErrors::FfmpegError(err) => err.to_string(),
         PossibleErrors::TryFromIntError(err) => err.to_string(),
@@ -29,18 +21,6 @@
         PossibleErrors::JpegDecoderError(err) => err.to_string(),
         PossibleErrors::SerdeError(err) => err.to_string(),
         PossibleErrors::WorkerError(err) => format!("{:?}", err),
-<<<<<<< HEAD
-    }
-}
-
-pub fn handle_error(err: PossibleErrors) -> ! {
-    let err = ErrorPayload {
-        error: error_to_string(&err),
-        backtrace: Backtrace::force_capture().to_string(),
-    };
-    // TODO: Handling this error with the other print is better
-    let j = serde_json::to_string(&err).unwrap();
-=======
         PossibleErrors::EncodingError(err) => err.to_string(),
         PossibleErrors::ThreadPoolBuilderError(err) => err.to_string(),
     }
@@ -53,7 +33,6 @@
     };
     Ok(serde_json::to_string(&json)?)
 }
->>>>>>> 7c277167
 
 pub fn handle_global_error(err: ErrorWithBacktrace) -> ! {
     // Only log printing to stderr
@@ -61,11 +40,7 @@
     std::process::exit(1);
 }
 
-<<<<<<< HEAD
-pub enum PossibleErrors {
-=======
 enum PossibleErrors {
->>>>>>> 7c277167
     IoError(std::io::Error),
     FfmpegError(remotionffmpeg::Error),
     TryFromIntError(std::num::TryFromIntError),
@@ -73,55 +48,6 @@
     JpegDecoderError(jpeg_decoder::Error),
     SerdeError(serde_json::Error),
     WorkerError(Box<dyn Any + Send>),
-<<<<<<< HEAD
-}
-
-impl From<Box<dyn Any + Send>> for PossibleErrors {
-    fn from(err: Box<dyn Any + Send>) -> PossibleErrors {
-        PossibleErrors::WorkerError(err)
-    }
-}
-
-impl From<remotionffmpeg::Error> for PossibleErrors {
-    fn from(err: remotionffmpeg::Error) -> PossibleErrors {
-        PossibleErrors::FfmpegError(err)
-    }
-}
-
-impl From<std::io::Error> for PossibleErrors {
-    fn from(err: std::io::Error) -> PossibleErrors {
-        PossibleErrors::IoError(err)
-    }
-}
-
-impl From<std::num::TryFromIntError> for PossibleErrors {
-    fn from(err: std::num::TryFromIntError) -> PossibleErrors {
-        PossibleErrors::TryFromIntError(err)
-    }
-}
-
-impl From<serde_json::Error> for PossibleErrors {
-    fn from(err: serde_json::Error) -> PossibleErrors {
-        PossibleErrors::SerdeError(err)
-    }
-}
-
-impl From<png::DecodingError> for PossibleErrors {
-    fn from(err: png::DecodingError) -> PossibleErrors {
-        PossibleErrors::DecodingError(err)
-    }
-}
-
-impl From<jpeg_decoder::Error> for PossibleErrors {
-    fn from(err: jpeg_decoder::Error) -> PossibleErrors {
-        PossibleErrors::JpegDecoderError(err)
-    }
-}
-
-impl std::fmt::Debug for PossibleErrors {
-    fn fmt(&self, f: &mut std::fmt::Formatter<'_>) -> std::fmt::Result {
-        match self {
-=======
     EncodingError(EncodingError),
     ThreadPoolBuilderError(rayon::ThreadPoolBuildError),
 }
@@ -305,7 +231,6 @@
 impl std::fmt::Debug for ErrorWithBacktrace {
     fn fmt(&self, f: &mut std::fmt::Formatter<'_>) -> std::fmt::Result {
         match &self.error {
->>>>>>> 7c277167
             PossibleErrors::IoError(err) => write!(f, "IoError: {:?}", err),
             PossibleErrors::FfmpegError(err) => write!(f, "FfmpegError: {:?}", err),
             PossibleErrors::TryFromIntError(err) => write!(f, "TryFromIntError: {:?}", err),
@@ -313,13 +238,10 @@
             PossibleErrors::JpegDecoderError(err) => write!(f, "JpegDecoderError: {:?}", err),
             PossibleErrors::SerdeError(err) => write!(f, "SerdeError: {:?}", err),
             PossibleErrors::WorkerError(err) => write!(f, "WorkerError: {:?}", err),
-<<<<<<< HEAD
-=======
             PossibleErrors::EncodingError(err) => write!(f, "EncodingError: {:?}", err),
             PossibleErrors::ThreadPoolBuilderError(err) => {
                 write!(f, "ThreadPoolBuilderError: {:?}", err)
             }
->>>>>>> 7c277167
         }
     }
 }