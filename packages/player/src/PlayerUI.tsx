import type {MouseEventHandler, SyntheticEvent} from 'react';
import React, {
	forwardRef,
	Suspense,
	useCallback,
	useContext,
	useEffect,
	useImperativeHandle,
	useMemo,
	useRef,
	useState,
} from 'react';
import type {CurrentScaleContextType} from 'remotion';
import {Internals} from 'remotion';
import {
	calculateCanvasTransformation,
	calculateContainerStyle,
	calculateOuter,
	calculateOuterStyle,
} from './calculate-scale.js';
import {ErrorBoundary} from './error-boundary.js';
import {PLAYER_CSS_CLASSNAME} from './player-css-classname.js';
import type {PlayerMethods, PlayerRef} from './player-methods.js';
import type {
	RenderFullscreenButton,
	RenderPlayPauseButton,
} from './PlayerControls.js';
import {Controls} from './PlayerControls.js';
import {usePlayback} from './use-playback.js';
import {usePlayer} from './use-player.js';
import {IS_NODE} from './utils/is-node.js';
import {useClickPreventionOnDoubleClick} from './utils/use-click-prevention-on-double-click.js';
import {useElementSize} from './utils/use-element-size.js';

export type ErrorFallback = (info: {error: Error}) => React.ReactNode;
export type RenderLoading = (canvas: {
	height: number;
	width: number;
	isBuffering: boolean;
}) => React.ReactNode;
export type RenderPoster = RenderLoading;
export type PosterFillMode = 'player-size' | 'composition-size';
const reactVersion = React.version.split('.')[0];
if (reactVersion === '0') {
	throw new Error(
		`Version ${reactVersion} of "react" is not supported by Remotion`,
	);
}

const doesReactVersionSupportSuspense = parseInt(reactVersion, 10) >= 18;

const PlayerUI: React.ForwardRefRenderFunction<
	PlayerRef,
	{
		controls: boolean;
		loop: boolean;
		autoPlay: boolean;
		allowFullscreen: boolean;
		inputProps: Record<string, unknown>;
		showVolumeControls: boolean;
		style?: React.CSSProperties;
		clickToPlay: boolean;
		doubleClickToFullscreen: boolean;
		spaceKeyToPlayOrPause: boolean;
		errorFallback: ErrorFallback;
		playbackRate: number;
		renderLoading: RenderLoading | undefined;
		renderPoster: RenderPoster | undefined;
		className: string | undefined;
		moveToBeginningWhenEnded: boolean;
		showPosterWhenPaused: boolean;
		showPosterWhenEnded: boolean;
		showPosterWhenUnplayed: boolean;
		showPosterWhenBuffering: boolean;
		inFrame: number | null;
		outFrame: number | null;
		initiallyShowControls: number | boolean;
		renderPlayPauseButton: RenderPlayPauseButton | null;
		renderFullscreen: RenderFullscreenButton | null;
		alwaysShowControls: boolean;
		showPlaybackRateControl: boolean | number[];
		posterFillMode: PosterFillMode;
		bufferStateDelayInMilliseconds: number;
		hideControlsWhenPointerDoesntMove: boolean | number;
	}
> = (
	{
		controls,
		style,
		loop,
		autoPlay,
		allowFullscreen,
		inputProps,
		clickToPlay,
		showVolumeControls,
		doubleClickToFullscreen,
		spaceKeyToPlayOrPause,
		errorFallback,
		playbackRate,
		renderLoading,
		renderPoster,
		className,
		moveToBeginningWhenEnded,
		showPosterWhenUnplayed,
		showPosterWhenEnded,
		showPosterWhenPaused,
		showPosterWhenBuffering,
		inFrame,
		outFrame,
		initiallyShowControls,
		renderFullscreen: renderFullscreenButton,
		renderPlayPauseButton,
		alwaysShowControls,
		showPlaybackRateControl,
		posterFillMode,
		bufferStateDelayInMilliseconds,
		hideControlsWhenPointerDoesntMove,
	},
	ref,
) => {
	const config = Internals.useUnsafeVideoConfig();
	const video = Internals.useVideo();
	const container = useRef<HTMLDivElement>(null);
	const canvasSize = useElementSize(container, {
		triggerOnWindowResize: false,
		shouldApplyCssTransforms: false,
	});

	const [hasPausedToResume, setHasPausedToResume] = useState(false);
	const [shouldAutoplay, setShouldAutoPlay] = useState(autoPlay);
	const [isFullscreen, setIsFullscreen] = useState(() => false);
	const [seeking, setSeeking] = useState(false);

	const supportsFullScreen = useMemo(() => {
		if (typeof document === 'undefined') {
			return false;
		}

		return Boolean(
			document.fullscreenEnabled || document.webkitFullscreenEnabled,
		);
	}, []);

	const player = usePlayer();
	usePlayback({
		loop,
		playbackRate,
		moveToBeginningWhenEnded,
		inFrame,
		outFrame,
		frameRef: player.remotionInternal_currentFrameRef,
	});

	useEffect(() => {
		if (hasPausedToResume && !player.playing) {
			setHasPausedToResume(false);
			player.play();
		}
	}, [hasPausedToResume, player]);

	useEffect(() => {
		const {current} = container;

		if (!current) {
			return;
		}

		const onFullscreenChange = () => {
			setIsFullscreen(
				document.fullscreenElement === current ||
					document.webkitFullscreenElement === current,
			);
		};

		document.addEventListener('fullscreenchange', onFullscreenChange);
		document.addEventListener('webkitfullscreenchange', onFullscreenChange);
		return () => {
			document.removeEventListener('fullscreenchange', onFullscreenChange);
			document.removeEventListener(
				'webkitfullscreenchange',
				onFullscreenChange,
			);
		};
	}, []);

	const toggle = useCallback(
		(e?: SyntheticEvent) => {
			if (player.isPlaying()) {
				player.pause();
			} else {
				player.play(e);
			}
		},
		[player],
	);

	const requestFullscreen = useCallback(() => {
		if (!allowFullscreen) {
			throw new Error('allowFullscreen is false');
		}

		if (!supportsFullScreen) {
			throw new Error('Browser doesnt support fullscreen');
		}

		if (!container.current) {
			throw new Error('No player ref found');
		}

		if (container.current.webkitRequestFullScreen) {
			container.current.webkitRequestFullScreen();
		} else {
			container.current.requestFullscreen();
		}
	}, [allowFullscreen, supportsFullScreen]);

	const exitFullscreen = useCallback(() => {
		if (document.webkitExitFullscreen) {
			document.webkitExitFullscreen();
		} else {
			document.exitFullscreen();
		}
	}, []);

	useEffect(() => {
		const {current} = container;
		if (!current) {
			return;
		}

		const fullscreenChange = () => {
			const element =
				document.webkitFullscreenElement ?? document.fullscreenElement;

			if (element && element === container.current) {
				player.emitter.dispatchFullscreenChange({
					isFullscreen: true,
				});
			} else {
				player.emitter.dispatchFullscreenChange({
					isFullscreen: false,
				});
			}
		};

		current.addEventListener('webkitfullscreenchange', fullscreenChange);
		current.addEventListener('fullscreenchange', fullscreenChange);

		return () => {
			current.removeEventListener('webkitfullscreenchange', fullscreenChange);
			current.removeEventListener('fullscreenchange', fullscreenChange);
		};
	}, [player.emitter]);

	const durationInFrames = config?.durationInFrames ?? 1;

	const layout = useMemo(() => {
		if (!config || !canvasSize) {
			return null;
		}

		return calculateCanvasTransformation({
			canvasSize,
			compositionHeight: config.height,
			compositionWidth: config.width,
			previewSize: 'auto',
		});
	}, [canvasSize, config]);

	const scale = layout?.scale ?? 1;
	const initialScaleIgnored = useRef(false);

	useEffect(() => {
		if (!initialScaleIgnored.current) {
			initialScaleIgnored.current = true;
			return;
		}

		player.emitter.dispatchScaleChange(scale);
	}, [player.emitter, scale]);

	const {setMediaVolume, setMediaMuted} = useContext(
		Internals.SetMediaVolumeContext,
	);
	const {mediaMuted, mediaVolume} = useContext(Internals.MediaVolumeContext);
	useEffect(() => {
		player.emitter.dispatchVolumeChange(mediaVolume);
	}, [player.emitter, mediaVolume]);

	const isMuted = mediaMuted || mediaVolume === 0;
	useEffect(() => {
		player.emitter.dispatchMuteChange({
			isMuted,
		});
	}, [player.emitter, isMuted]);
	const [showBufferIndicator, setShowBufferState] = useState<boolean>(false);

	useEffect(() => {
		let timeout: NodeJS.Timeout | null = null;
		let stopped = false;

		const onBuffer = () => {
			requestAnimationFrame(() => {
				if (bufferStateDelayInMilliseconds === 0) {
					setShowBufferState(true);
				} else {
					timeout = setTimeout(() => {
						if (!stopped) {
							setShowBufferState(true);
						}
					}, bufferStateDelayInMilliseconds);
				}
			});
		};

		const onResume = () => {
			requestAnimationFrame(() => {
				setShowBufferState(false);
				if (timeout) {
					clearTimeout(timeout);
				}
			});
		};

		player.emitter.addEventListener('waiting', onBuffer);
		player.emitter.addEventListener('resume', onResume);

		return () => {
			player.emitter.removeEventListener('waiting', onBuffer);
			player.emitter.removeEventListener('resume', onResume);

			setShowBufferState(false);

			if (timeout) {
				clearTimeout(timeout);
			}

			stopped = true;
		};
	}, [bufferStateDelayInMilliseconds, player.emitter]);

	useImperativeHandle(
		ref,
		() => {
			const methods: PlayerMethods = {
				play: player.play,
				pause: () => {
					// If, after .seek()-ing, the player was explicitly paused, we don't resume
					setHasPausedToResume(false);
					player.pause();
				},
				toggle,
				getContainerNode: () => container.current,
				getCurrentFrame: player.getCurrentFrame,
				isPlaying: () => player.playing,
				seekTo: (f) => {
					const lastFrame = durationInFrames - 1;
					const frameToSeekTo = Math.max(0, Math.min(lastFrame, f));

					// continue playing after seeking if the player was playing before
					if (player.isPlaying()) {
						const pauseToResume = frameToSeekTo !== lastFrame || loop;
						setHasPausedToResume(pauseToResume);
						player.pause();
					}

					if (frameToSeekTo === lastFrame && !loop) {
						player.emitter.dispatchEnded();
					}

					player.seek(frameToSeekTo);
				},
				isFullscreen: () => isFullscreen,
				requestFullscreen,
				exitFullscreen,
				getVolume: () => {
					if (mediaMuted) {
						return 0;
					}

					return mediaVolume;
				},
				setVolume: (vol: number) => {
					if (typeof vol !== 'number') {
						throw new TypeError(
							`setVolume() takes a number, got value of type ${typeof vol}`,
						);
					}

					if (isNaN(vol)) {
						throw new TypeError(
							`setVolume() got a number that is NaN. Volume must be between 0 and 1.`,
						);
					}

					if (vol < 0 || vol > 1) {
						throw new TypeError(
							`setVolume() got a number that is out of range. Must be between 0 and 1, got ${typeof vol}`,
						);
					}

					setMediaVolume(vol);
				},
				isMuted: () => isMuted,
				mute: () => {
					setMediaMuted(true);
				},
				unmute: () => {
					setMediaMuted(false);
				},
				getScale: () => scale,
				pauseAndReturnToPlayStart: () => {
					player.pauseAndReturnToPlayStart();
				},
			};
			return Object.assign(player.emitter, methods);
		},
		[
			durationInFrames,
			exitFullscreen,
			isFullscreen,
			loop,
			mediaMuted,
			isMuted,
			mediaVolume,
			player,
			requestFullscreen,
			setMediaMuted,
			setMediaVolume,
			toggle,
			scale,
		],
	);

	const VideoComponent = video ? video.component : null;

	const outerStyle: React.CSSProperties = useMemo(() => {
		return calculateOuterStyle({canvasSize, config, style});
	}, [canvasSize, config, style]);

	const outer = useMemo(() => {
		return calculateOuter({config, layout, scale});
	}, [config, layout, scale]);

	const containerStyle: React.CSSProperties = useMemo(() => {
		return calculateContainerStyle({canvasSize, config, layout, scale});
	}, [canvasSize, config, layout, scale]);

	const onError = useCallback(
		(error: Error) => {
			player.pause();
			// Pay attention to `this context`
			player.emitter.dispatchError(error);
		},
		[player],
	);

	const onFullscreenButtonClick: MouseEventHandler<HTMLButtonElement> =
		useCallback(
			(e) => {
				e.stopPropagation();
				requestFullscreen();
			},
			[requestFullscreen],
		);

	const onExitFullscreenButtonClick: MouseEventHandler<HTMLButtonElement> =
		useCallback(
			(e) => {
				e.stopPropagation();
				exitFullscreen();
			},
			[exitFullscreen],
		);

	const onSingleClick = useCallback(
		(e: SyntheticEvent) => {
			toggle(e);
		},
		[toggle],
	);

	const onSeekStart = useCallback(() => {
		setSeeking(true);
	}, []);

	const onSeekEnd = useCallback(() => {
		setSeeking(false);
	}, []);

	const onDoubleClick = useCallback(() => {
		if (isFullscreen) {
			exitFullscreen();
		} else {
			requestFullscreen();
		}
	}, [exitFullscreen, isFullscreen, requestFullscreen]);

	const [handleClick, handleDoubleClick] = useClickPreventionOnDoubleClick(
		onSingleClick,
		onDoubleClick,
		doubleClickToFullscreen && allowFullscreen && supportsFullScreen,
	);

	useEffect(() => {
		if (shouldAutoplay) {
			player.play();
			setShouldAutoPlay(false);
		}
	}, [shouldAutoplay, player]);

	const loadingMarkup = useMemo(() => {
		return renderLoading
			? renderLoading({
					height: outerStyle.height as number,
					width: outerStyle.width as number,
					isBuffering: showBufferIndicator,
				})
			: null;
	}, [outerStyle.height, outerStyle.width, renderLoading, showBufferIndicator]);

	const currentScale: CurrentScaleContextType = useMemo(() => {
		return {
			type: 'scale',
			scale,
		};
	}, [scale]);

	if (!config) {
		return null;
	}

	const poster = renderPoster
		? renderPoster({
				height:
					posterFillMode === 'player-size'
						? (outerStyle.height as number)
						: config.height,
				width:
					posterFillMode === 'player-size'
						? (outerStyle.width as number)
						: config.width,
				isBuffering: showBufferIndicator,
			})
		: null;

	if (poster === undefined) {
		throw new TypeError(
			'renderPoster() must return a React element, but undefined was returned',
		);
	}

	const shouldShowPoster =
		poster &&
		[
			showPosterWhenPaused && !player.isPlaying() && !seeking,
			showPosterWhenEnded && player.isLastFrame && !player.isPlaying(),
			showPosterWhenUnplayed && !player.hasPlayed && !player.isPlaying(),
			showPosterWhenBuffering && showBufferIndicator && player.isPlaying(),
		].some(Boolean);

	const {left, top, width, height, ...outerWithoutScale} = outer;

	const content = (
		<>
			<div
				style={outer}
				onPointerUp={clickToPlay ? handleClick : undefined}
				onDoubleClick={doubleClickToFullscreen ? handleDoubleClick : undefined}
			>
				<div style={containerStyle} className={PLAYER_CSS_CLASSNAME}>
					{VideoComponent ? (
						<ErrorBoundary onError={onError} errorFallback={errorFallback}>
							<Internals.ClipComposition>
								<Internals.CurrentScaleContext.Provider value={currentScale}>
									<VideoComponent
										{...(video?.props ?? {})}
										{...(inputProps ?? {})}
									/>
								</Internals.CurrentScaleContext.Provider>
							</Internals.ClipComposition>
						</ErrorBoundary>
					) : null}
					{shouldShowPoster && posterFillMode === 'composition-size' ? (
						<div
							style={{
								...outerWithoutScale,
								width: config.width,
								height: config.height,
							}}
							onPointerUp={clickToPlay ? handleClick : undefined}
							onDoubleClick={
								doubleClickToFullscreen ? handleDoubleClick : undefined
							}
						>
							{poster}
						</div>
					) : null}
				</div>
			</div>
			{shouldShowPoster && posterFillMode === 'player-size' ? (
				<div
					style={outer}
					onPointerUp={clickToPlay ? handleClick : undefined}
					onDoubleClick={
						doubleClickToFullscreen ? handleDoubleClick : undefined
					}
				>
					{poster}
				</div>
			) : null}
			{controls ? (
				<Controls
					fps={config.fps}
					durationInFrames={config.durationInFrames}
					player={player}
					containerRef={container}
					onFullscreenButtonClick={onFullscreenButtonClick}
					isFullscreen={isFullscreen}
					allowFullscreen={allowFullscreen}
					showVolumeControls={showVolumeControls}
					onExitFullscreenButtonClick={onExitFullscreenButtonClick}
					spaceKeyToPlayOrPause={spaceKeyToPlayOrPause}
					onSeekEnd={onSeekEnd}
					onSeekStart={onSeekStart}
					inFrame={inFrame}
					outFrame={outFrame}
					initiallyShowControls={initiallyShowControls}
					canvasSize={canvasSize}
					renderFullscreenButton={renderFullscreenButton}
					renderPlayPauseButton={renderPlayPauseButton}
					alwaysShowControls={alwaysShowControls}
					showPlaybackRateControl={showPlaybackRateControl}
					buffering={showBufferIndicator}
<<<<<<< HEAD
					hideControlsWhenPointerDoesntMove={hideControlsWhenPointerDoesntMove}
=======
					onDoubleClick={
						doubleClickToFullscreen ? handleDoubleClick : undefined
					}
					onPointerUp={clickToPlay ? handleClick : undefined}
>>>>>>> 3869ba3c
				/>
			) : null}
		</>
	);
	if (IS_NODE && !doesReactVersionSupportSuspense) {
		return (
			<div ref={container} style={outerStyle} className={className}>
				{content}
			</div>
		);
	}

	return (
		<div ref={container} style={outerStyle} className={className}>
			<Suspense fallback={loadingMarkup}>{content}</Suspense>
		</div>
	);
};

export default forwardRef(PlayerUI);<|MERGE_RESOLUTION|>--- conflicted
+++ resolved
@@ -632,14 +632,11 @@
 					alwaysShowControls={alwaysShowControls}
 					showPlaybackRateControl={showPlaybackRateControl}
 					buffering={showBufferIndicator}
-<<<<<<< HEAD
 					hideControlsWhenPointerDoesntMove={hideControlsWhenPointerDoesntMove}
-=======
 					onDoubleClick={
 						doubleClickToFullscreen ? handleDoubleClick : undefined
 					}
 					onPointerUp={clickToPlay ? handleClick : undefined}
->>>>>>> 3869ba3c
 				/>
 			) : null}
 		</>
