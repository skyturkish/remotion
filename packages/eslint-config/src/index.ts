--- conflicted
+++ resolved
@@ -291,21 +291,7 @@
 				properties: 'always',
 			},
 		],
-<<<<<<< HEAD
-		'capitalized-comments': [
-			'error',
-			'always',
-			{
-				// You can also ignore this rule by wrapping the first word in quotes.
-				// c8 => https://github.com/bcoe/c8
-				ignorePattern: /pragma|ignore|prettier-ignore|webpack\w+:|c8/.source,
-				ignoreInlineComments: true,
-				ignoreConsecutiveComments: true,
-			},
-		],
-=======
 		'capitalized-comments': ['off'],
->>>>>>> 142f6d3a
 		'func-name-matching': [
 			'error',
 			{
