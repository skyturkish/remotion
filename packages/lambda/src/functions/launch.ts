import {InvokeCommand} from '@aws-sdk/client-lambda';
import {RenderInternals} from '@remotion/renderer';
import fs from 'fs';
import {Internals} from 'remotion';
import {VERSION} from 'remotion/version';
import {getLambdaClient} from '../shared/aws-clients';
import type {
	EncodingProgress,
	LambdaPayload,
	RenderMetadata,
} from '../shared/constants';
import {
	encodingProgressKey,
	initalizedMetadataKey,
	LambdaRoutines,
	MAX_FUNCTIONS_PER_RENDER,
	renderMetadataKey,
	rendersPrefix,
} from '../shared/constants';
import {DOCS_URL} from '../shared/docs-url';
import {invokeWebhook} from '../shared/invoke-webhook';
import {getServeUrlHash} from '../shared/make-s3-url';
import {validateFramesPerLambda} from '../shared/validate-frames-per-lambda';
import {validateOutname} from '../shared/validate-outname';
import {validatePrivacy} from '../shared/validate-privacy';
import {collectChunkInformation} from './chunk-optimization/collect-data';
import {getFrameRangesFromProfile} from './chunk-optimization/get-frame-ranges-from-profile';
import {getProfileDuration} from './chunk-optimization/get-profile-duration';
import {isValidOptimizationProfile} from './chunk-optimization/is-valid-profile';
import {optimizeInvocationOrder} from './chunk-optimization/optimize-invocation-order';
import {optimizeProfileRecursively} from './chunk-optimization/optimize-profile';
import {planFrameRanges} from './chunk-optimization/plan-frame-ranges';
import {
	getOptimization,
	writeOptimization,
} from './chunk-optimization/s3-optimization-file';
import {bestFramesPerLambdaParam} from './helpers/best-frames-per-lambda-param';
import {concatVideosS3} from './helpers/concat-videos';
import {createPostRenderData} from './helpers/create-post-render-data';
import {cleanupFiles} from './helpers/delete-chunks';
import {getExpectedOutName} from './helpers/expected-out-name';
import {findOutputFileInBucket} from './helpers/find-output-file-in-bucket';
import {getBrowserInstance} from './helpers/get-browser-instance';
import {getCurrentRegionInFunction} from './helpers/get-current-region';
import {getFilesToDelete} from './helpers/get-files-to-delete';
import {getLambdasInvokedStats} from './helpers/get-lambdas-invoked-stats';
import {getOutputUrlFromMetadata} from './helpers/get-output-url-from-metadata';
import {inspectErrors} from './helpers/inspect-errors';
import {lambdaDeleteFile, lambdaLs, lambdaWriteFile} from './helpers/io';
import {timer} from './helpers/timer';
import {validateComposition} from './helpers/validate-composition';
import type {EnhancedErrorInfo} from './helpers/write-lambda-error';
import {
	getTmpDirStateIfENoSp,
	writeLambdaError,
} from './helpers/write-lambda-error';
import {writePostRenderData} from './helpers/write-post-render-data';

type Options = {
	expectedBucketOwner: string;
};

const callFunctionWithRetry = async (
	payload: unknown,
	retries = 0
): Promise<unknown> => {
	try {
		await getLambdaClient(getCurrentRegionInFunction()).send(
			new InvokeCommand({
				FunctionName: process.env.AWS_LAMBDA_FUNCTION_NAME,
				// @ts-expect-error
				Payload: JSON.stringify(payload),
				InvocationType: 'Event',
			}),
			{}
		);
	} catch (err) {
		if ((err as Error).name === 'ResourceConflictException') {
			if (retries > 10) {
				throw err;
			}

			await new Promise((resolve) => {
				setTimeout(resolve, 1000);
			});
			return callFunctionWithRetry(payload, retries + 1);
		}
	}
};

const innerLaunchHandler = async (params: LambdaPayload, options: Options) => {
	if (params.type !== LambdaRoutines.launch) {
		throw new Error('Expected launch type');
	}

	const startedDate = Date.now();

	let webhookInvoked = false;
	const webhookDueToTimeout = setTimeout(async () => {
		if (params.webhook && !webhookInvoked) {
			try {
				await invokeWebhook({
					url: params.webhook.url,
					secret: params.webhook.secret,
					payload: {
						type: 'timeout',
						renderId: params.renderId,
						expectedBucketOwner: options.expectedBucketOwner,
						bucketName: params.bucketName,
					},
				});
				webhookInvoked = true;
			} catch (err) {
				if (process.env.NODE_ENV === 'test') {
					throw err;
				}

				await writeLambdaError({
					bucketName: params.bucketName,
					errorInfo: {
						type: 'webhook',
						message: (err as Error).message,
						name: (err as Error).name as string,
						stack: (err as Error).stack as string,
						tmpDir: null,
						frame: 0,
						chunk: 0,
						isFatal: false,
						attempt: 1,
						willRetry: false,
						totalAttempts: 1,
					},
					renderId: params.renderId,
					expectedBucketOwner: options.expectedBucketOwner,
				});
				console.log('Failed to invoke webhook:');
				console.log(err);
			}
		}
	}, Math.max(params.timeoutInMilliseconds - 1000, 1000));

	const [browserInstance, optimization] = await Promise.all([
		getBrowserInstance(
			RenderInternals.isEqualOrBelowLogLevel(params.logLevel, 'verbose'),
			params.chromiumOptions
		),
		getOptimization({
			bucketName: params.bucketName,
			siteId: getServeUrlHash(params.serveUrl),
			compositionId: params.composition,
			region: getCurrentRegionInFunction(),
			expectedBucketOwner: options.expectedBucketOwner,
		}),
	]);

	const downloadMap = RenderInternals.makeDownloadMap();

	const comp = await validateComposition({
		serveUrl: params.serveUrl,
		composition: params.composition,
		browserInstance,
		inputProps: params.inputProps,
		envVariables: params.envVariables,
		ffmpegExecutable: null,
		ffprobeExecutable: null,
		timeoutInMilliseconds: params.timeoutInMilliseconds,
		chromiumOptions: params.chromiumOptions,
		port: null,
		downloadMap,
	});
	Internals.validateDurationInFrames(
		comp.durationInFrames,
		'passed to a Lambda render'
	);
	Internals.validateFps(comp.fps, 'passed to a Lambda render', false);
	Internals.validateDimension(
		comp.height,
		'height',
		'passed to a Lambda render'
	);
	Internals.validateDimension(comp.width, 'width', 'passed to a Lambda render');

	RenderInternals.validateBitrate(params.audioBitrate, 'audioBitrate');
	RenderInternals.validateBitrate(params.videoBitrate, 'videoBitrate');

	RenderInternals.validateConcurrency(
		params.concurrencyPerLambda,
		'concurrencyPerLambda'
	);

	const realFrameRange = RenderInternals.getRealFrameRange(
		comp.durationInFrames,
		params.frameRange
	);

	const frameCount = RenderInternals.getFramesToRender(
		realFrameRange,
		params.everyNthFrame
	);

	const framesPerLambda =
		params.framesPerLambda ?? bestFramesPerLambdaParam(frameCount.length);

	validateFramesPerLambda({
		framesPerLambda,
		durationInFrames: frameCount.length,
	});

	const chunkCount = Math.ceil(frameCount.length / framesPerLambda);

	if (chunkCount > MAX_FUNCTIONS_PER_RENDER) {
		throw new Error(
			`Too many functions: This render would cause ${chunkCount} functions to spawn. We limit this amount to ${MAX_FUNCTIONS_PER_RENDER} functions as more would result in diminishing returns. Values set: frameCount = ${frameCount}, framesPerLambda=${framesPerLambda}. See ${DOCS_URL}/docs/lambda/concurrency for how this parameter is calculated.`
		);
	}

	validateOutname(params.outName, params.codec);
	validatePrivacy(params.privacy);
	RenderInternals.validatePuppeteerTimeout(params.timeoutInMilliseconds);

	const {chunks, didUseOptimization} = planFrameRanges({
		framesPerLambda,
		optimization,
		// TODO: Re-enable chunk optimization later
		shouldUseOptimization: false,
		frameRange: realFrameRange,
		everyNthFrame: params.everyNthFrame,
	});

	const sortedChunks = chunks.slice().sort((a, b) => a[0] - b[0]);
	const invokers = Math.round(Math.sqrt(chunks.length));

	const reqSend = timer('sending off requests');
	const lambdaPayloads = chunks.map((chunkPayload) => {
		const payload: LambdaPayload = {
			type: LambdaRoutines.renderer,
			frameRange: chunkPayload,
			serveUrl: params.serveUrl,
			chunk: sortedChunks.indexOf(chunkPayload),
			composition: params.composition,
			fps: comp.fps,
			height: comp.height,
			width: comp.width,
			durationInFrames: comp.durationInFrames,
			bucketName: params.bucketName,
			retriesLeft: params.maxRetries,
			inputProps: params.inputProps,
			renderId: params.renderId,
			imageFormat: params.imageFormat,
			codec: params.codec === 'h264' ? 'h264-mkv' : params.codec,
			crf: params.crf,
			envVariables: params.envVariables,
			pixelFormat: params.pixelFormat,
			proResProfile: params.proResProfile,
			quality: params.quality,
			privacy: params.privacy,
			logLevel: params.logLevel ?? 'info',
			attempt: 1,
			timeoutInMilliseconds: params.timeoutInMilliseconds,
			chromiumOptions: params.chromiumOptions,
			scale: params.scale,
			everyNthFrame: params.everyNthFrame,
			concurrencyPerLambda: params.concurrencyPerLambda,
			muted: params.muted,
			audioBitrate: params.audioBitrate,
			videoBitrate: params.videoBitrate,
		};
		return payload;
	});

	const renderMetadata: RenderMetadata = {
		startedDate,
		videoConfig: comp,
		totalChunks: chunks.length,
		estimatedTotalLambdaInvokations: [
			// Direct invokations
			chunks.length,
			// Parent invokers
			invokers,
			// This function
		].reduce((a, b) => a + b, 0),
		estimatedRenderLambdaInvokations: chunks.length,
		compositionId: comp.id,
		siteId: getServeUrlHash(params.serveUrl),
		codec: params.codec,
		usesOptimizationProfile: didUseOptimization,
		type: 'video',
		imageFormat: params.imageFormat,
		inputProps: params.inputProps,
		lambdaVersion: VERSION,
		framesPerLambda,
		memorySizeInMb: Number(process.env.AWS_LAMBDA_FUNCTION_MEMORY_SIZE),
		region: getCurrentRegionInFunction(),
		renderId: params.renderId,
		outName: params.outName ?? undefined,
		privacy: params.privacy,
	};

	const {key, renderBucketName, customCredentials} = getExpectedOutName(
		renderMetadata,
		params.bucketName,
		typeof params.outName === 'string' || typeof params.outName === 'undefined'
			? null
			: params.outName?.s3OutputProvider ?? null
	);

	const output = await findOutputFileInBucket({
		bucketName: params.bucketName,
		customCredentials,
		region: getCurrentRegionInFunction(),
		renderMetadata,
	});

	if (output) {
		if (params.overwrite) {
			console.info(
				'Deleting',
				{bucketName: renderBucketName, key},
				'because it already existed and will be overwritten'
			);
			await lambdaDeleteFile({
				bucketName: renderBucketName,
				customCredentials,
				key,
				region: getCurrentRegionInFunction(),
			});
		} else {
			throw new TypeError(
				`Output file "${key}" in bucket "${renderBucketName}" in region "${getCurrentRegionInFunction()}" already exists. Delete it before re-rendering, or use the overwrite option to delete it before render."`
			);
		}
	}

	await lambdaWriteFile({
		bucketName: params.bucketName,
		key: renderMetadataKey(params.renderId),
		body: JSON.stringify(renderMetadata),
		region: getCurrentRegionInFunction(),
		privacy: 'private',
		expectedBucketOwner: options.expectedBucketOwner,
		downloadBehavior: null,
		customCredentials: null,
	});

	await Promise.all(
		lambdaPayloads.map(async (payload, index) => {
			const callingLambdaTimer = timer('Calling chunk ' + index);

			await callFunctionWithRetry(payload);
			callingLambdaTimer.end();
		})
	);

	reqSend.end();

	let lastProgressUploaded = 0;
	let encodingStop: number | null = null;

	const onProgress = (framesEncoded: number, start: number) => {
		const relativeProgress = framesEncoded / frameCount.length;
		const deltaSinceLastProgressUploaded =
			relativeProgress - lastProgressUploaded;
		if (relativeProgress === 1) {
			encodingStop = Date.now();
		}

		if (deltaSinceLastProgressUploaded < 0.1) {
			return;
		}

		lastProgressUploaded = relativeProgress;

		const encodingProgress: EncodingProgress = {
			framesEncoded,
			totalFrames: frameCount.length,
			doneIn: encodingStop ? encodingStop - start : null,
			timeToInvoke: null,
		};
		lambdaWriteFile({
			bucketName: params.bucketName,
			key: encodingProgressKey(params.renderId),
			body: JSON.stringify(encodingProgress),
			region: getCurrentRegionInFunction(),
			privacy: 'private',
			expectedBucketOwner: options.expectedBucketOwner,
			downloadBehavior: null,
			customCredentials: null,
		}).catch((err) => {
			writeLambdaError({
				bucketName: params.bucketName,
				errorInfo: {
					chunk: null,
					frame: null,
					isFatal: false,
					name: (err as Error).name,
					message: (err as Error).message,
					stack: `Could not upload stitching progress ${
						(err as Error).stack as string
					}`,
					tmpDir: null,
					type: 'stitcher',
					attempt: 1,
					totalAttempts: 1,
					willRetry: false,
				},
				renderId: params.renderId,
				expectedBucketOwner: options.expectedBucketOwner,
			});
		});
	};

	const onErrors = async (errors: EnhancedErrorInfo[]) => {
		console.log('Found Errors', errors);

		if (params.webhook) {
			console.log('Sending webhook with errors');
			await invokeWebhook({
				url: params.webhook.url,
				secret: params.webhook.secret ?? null,
				payload: {
					type: 'error',
					renderId: params.renderId,
					expectedBucketOwner: options.expectedBucketOwner,
					bucketName: params.bucketName,
					errors: errors.slice(0, 5).map((e) => ({
						message: e.message,
						name: e.name as string,
						stack: e.stack as string,
					})),
				},
			});
		} else {
			console.log('No webhook specified');
		}

		throw new Error(
			'Stopping Lambda function because error occurred: ' + errors[0].stack
		);
	};

	const fps = comp.fps / params.everyNthFrame;

	const {outfile, cleanupChunksProm, encodingStart} = await concatVideosS3({
		bucket: params.bucketName,
		expectedFiles: chunkCount,
		onProgress,
		numberOfFrames: frameCount.length,
		renderId: params.renderId,
		region: getCurrentRegionInFunction(),
		codec: params.codec,
		expectedBucketOwner: options.expectedBucketOwner,
		fps,
		numberOfGifLoops: params.numberOfGifLoops,
<<<<<<< HEAD
		ffmpegExecutable: null,
		remotionRoot: process.cwd(),
=======
		onErrors,
>>>>>>> 217f439d
	});
	if (!encodingStop) {
		encodingStop = Date.now();
	}

	const outputSize = fs.statSync(outfile);

	await lambdaWriteFile({
		bucketName: renderBucketName,
		key,
		body: fs.createReadStream(outfile),
		region: getCurrentRegionInFunction(),
		privacy: params.privacy,
		expectedBucketOwner: options.expectedBucketOwner,
		downloadBehavior: params.downloadBehavior,
		customCredentials,
	});

	let chunkProm: Promise<unknown> = Promise.resolve();

	// TODO: Enable in a later release
	const enableChunkOptimization = false;

	if (enableChunkOptimization) {
		const chunkData = await collectChunkInformation({
			bucketName: params.bucketName,
			renderId: params.renderId,
			region: getCurrentRegionInFunction(),
			expectedBucketOwner: options.expectedBucketOwner,
		});
		const optimizedProfile = optimizeInvocationOrder(
			optimizeProfileRecursively(chunkData, 400)
		);
		const optimizedFrameRange = getFrameRangesFromProfile(optimizedProfile);
		chunkProm = isValidOptimizationProfile(optimizedProfile)
			? writeOptimization({
					bucketName: params.bucketName,
					optimization: {
						ranges: optimizedFrameRange,
						oldTiming: getProfileDuration(chunkData),
						newTiming: getProfileDuration(optimizedProfile),
						createdFromRenderId: params.renderId,
						framesPerLambda,
						lambdaVersion: VERSION,
						frameRange: realFrameRange,
						everyNthFrame: params.everyNthFrame,
					},
					expectedBucketOwner: options.expectedBucketOwner,
					compositionId: params.composition,
					siteId: getServeUrlHash(params.serveUrl),
					region: getCurrentRegionInFunction(),
			  })
			: Promise.resolve();
	}

	const [, contents] = await Promise.all([
		chunkProm,
		lambdaLs({
			bucketName: params.bucketName,
			prefix: rendersPrefix(params.renderId),
			expectedBucketOwner: options.expectedBucketOwner,
			region: getCurrentRegionInFunction(),
		}),
	]);
	const finalEncodingProgress: EncodingProgress = {
		framesEncoded: frameCount.length,
		totalFrames: frameCount.length,
		doneIn: encodingStop ? encodingStop - encodingStart : null,
		timeToInvoke: getLambdasInvokedStats({
			contents,
			renderId: params.renderId,
			estimatedRenderLambdaInvokations:
				renderMetadata.estimatedRenderLambdaInvokations,
			checkIfAllLambdasWereInvoked: false,
			startDate: renderMetadata.startedDate,
		}).timeToInvokeLambdas,
	};
	const finalEncodingProgressProm = lambdaWriteFile({
		bucketName: params.bucketName,
		key: encodingProgressKey(params.renderId),
		body: JSON.stringify(finalEncodingProgress),
		region: getCurrentRegionInFunction(),
		privacy: 'private',
		expectedBucketOwner: options.expectedBucketOwner,
		downloadBehavior: null,
		customCredentials: null,
	});

	const errorExplanationsProm = inspectErrors({
		contents,
		renderId: params.renderId,
		bucket: params.bucketName,
		region: getCurrentRegionInFunction(),
		expectedBucketOwner: options.expectedBucketOwner,
	});

	const jobs = getFilesToDelete({
		chunkCount,
		renderId: params.renderId,
	});

	const deletProm = cleanupFiles({
		region: getCurrentRegionInFunction(),
		bucket: params.bucketName,
		contents,
		jobs,
	});

	const outputUrl = getOutputUrlFromMetadata(
		renderMetadata,
		params.bucketName,
		customCredentials
	);
	const postRenderData = createPostRenderData({
		expectedBucketOwner: options.expectedBucketOwner,
		region: getCurrentRegionInFunction(),
		renderId: params.renderId,
		memorySizeInMb: Number(process.env.AWS_LAMBDA_FUNCTION_MEMORY_SIZE),
		renderMetadata,
		contents,
		errorExplanations: await errorExplanationsProm,
		timeToEncode: encodingStop - encodingStart,
		timeToDelete: await deletProm,
		outputFile: {
			lastModified: Date.now(),
			size: outputSize.size,
			url: outputUrl,
		},
	});
	await finalEncodingProgressProm;
	await writePostRenderData({
		bucketName: params.bucketName,
		expectedBucketOwner: options.expectedBucketOwner,
		postRenderData,
		region: getCurrentRegionInFunction(),
		renderId: params.renderId,
	});
	await lambdaDeleteFile({
		bucketName: params.bucketName,
		key: initalizedMetadataKey(params.renderId),
		region: getCurrentRegionInFunction(),
		customCredentials: null,
	});

	await Promise.all([cleanupChunksProm, fs.promises.rm(outfile)]);

	clearTimeout(webhookDueToTimeout);
	if (params.webhook && !webhookInvoked) {
		try {
			await invokeWebhook({
				url: params.webhook.url,
				secret: params.webhook.secret,
				payload: {
					type: 'success',
					renderId: params.renderId,
					expectedBucketOwner: options.expectedBucketOwner,
					bucketName: params.bucketName,
					outputUrl,
					lambdaErrors: postRenderData.errors,
					outputFile: postRenderData.outputFile,
					timeToFinish: postRenderData.timeToFinish,
				},
			});
			webhookInvoked = true;
		} catch (err) {
			if (process.env.NODE_ENV === 'test') {
				throw err;
			}

			await writeLambdaError({
				bucketName: params.bucketName,
				errorInfo: {
					type: 'webhook',
					message: (err as Error).message,
					name: (err as Error).name as string,
					stack: (err as Error).stack as string,
					tmpDir: null,
					frame: 0,
					chunk: 0,
					isFatal: false,
					attempt: 1,
					willRetry: false,
					totalAttempts: 1,
				},
				renderId: params.renderId,
				expectedBucketOwner: options.expectedBucketOwner,
			});
			console.log('Failed to invoke webhook:');
			console.log(err);
		}
	}
};

export const launchHandler = async (
	params: LambdaPayload,
	options: Options
) => {
	if (params.type !== LambdaRoutines.launch) {
		throw new Error('Expected launch type');
	}

	try {
		await innerLaunchHandler(params, options);
	} catch (err) {
		if (process.env.NODE_ENV === 'test') {
			throw err;
		}

		console.log('Error occurred', err);
		await writeLambdaError({
			bucketName: params.bucketName,
			errorInfo: {
				chunk: null,
				frame: null,
				name: (err as Error).name as string,
				stack: (err as Error).stack as string,
				type: 'stitcher',
				isFatal: true,
				tmpDir: getTmpDirStateIfENoSp((err as Error).stack as string),
				attempt: 1,
				totalAttempts: 1,
				willRetry: false,
				message: (err as Error).message,
			},
			expectedBucketOwner: options.expectedBucketOwner,
			renderId: params.renderId,
		});
		if (params.webhook?.url) {
			try {
				await invokeWebhook({
					url: params.webhook.url,
					secret: params.webhook.secret ?? null,
					payload: {
						type: 'error',
						renderId: params.renderId,
						expectedBucketOwner: options.expectedBucketOwner,
						bucketName: params.bucketName,
						errors: [err as Error].map((e) => ({
							message: e.message,
							name: e.name as string,
							stack: e.stack as string,
						})),
					},
				});
			} catch (error) {
				if (process.env.NODE_ENV === 'test') {
					throw error;
				}

				await writeLambdaError({
					bucketName: params.bucketName,
					errorInfo: {
						type: 'webhook',
						message: (err as Error).message,
						name: (err as Error).name as string,
						stack: (err as Error).stack as string,
						tmpDir: null,
						frame: 0,
						chunk: 0,
						isFatal: false,
						attempt: 1,
						willRetry: false,
						totalAttempts: 1,
					},
					renderId: params.renderId,
					expectedBucketOwner: options.expectedBucketOwner,
				});
				console.log('Failed to invoke webhook:');
				console.log(error);
			}
		}
	}
};<|MERGE_RESOLUTION|>--- conflicted
+++ resolved
@@ -451,12 +451,9 @@
 		expectedBucketOwner: options.expectedBucketOwner,
 		fps,
 		numberOfGifLoops: params.numberOfGifLoops,
-<<<<<<< HEAD
 		ffmpegExecutable: null,
 		remotionRoot: process.cwd(),
-=======
 		onErrors,
->>>>>>> 217f439d
 	});
 	if (!encodingStop) {
 		encodingStop = Date.now();
