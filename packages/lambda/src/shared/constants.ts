import type {
	ChromiumOptions,
	Codec,
	FrameRange,
	ImageFormat,
	LogLevel,
	PixelFormat,
	ProResProfile,
} from '@remotion/renderer';
import type {VideoConfig} from 'remotion';
import type {ChunkRetry} from '../functions/helpers/get-retry-stats';
import type {EnhancedErrorInfo} from '../functions/helpers/write-lambda-error';
import type {AwsRegion} from '../pricing/aws-regions';
import type {
	CustomCredentials,
	CustomCredentialsWithoutSensitiveData,
} from './aws-clients';
import type {DownloadBehavior} from './content-disposition-header';
import type {ExpensiveChunk} from './get-most-expensive-chunks';
import type {LambdaArchitecture} from './validate-architecture';
import type {LambdaCodec} from './validate-lambda-codec';

export const MIN_MEMORY = 512;
export const MAX_MEMORY = 10240;
export const DEFAULT_MEMORY_SIZE = 2048;

export const DEFAULT_ARCHITECTURE: LambdaArchitecture = 'arm64';

export const DEFAULT_TIMEOUT = 120;
export const MIN_TIMEOUT = 15;
export const MAX_TIMEOUT = 900;

export const MINIMUM_FRAMES_PER_LAMBDA = 4;
export const DEFAULT_FRAMES_PER_LAMBDA = 20;

export const BINARY_NAME = 'remotion lambda';
export const COMMAND_NOT_FOUND = 'Command not found';
export const DEFAULT_REGION: AwsRegion = 'us-east-1';
export const DEFAULT_MAX_RETRIES = 1;

export const MAX_FUNCTIONS_PER_RENDER = 200;

export const DEFAULT_EPHEMERAL_STORAGE_IN_MB = 2048;
export const MIN_EPHEMERAL_STORAGE_IN_MB = 512;
export const MAX_EPHEMERAL_STORAGE_IN_MB = 10240;

export const DEFAULT_OUTPUT_PRIVACY: Privacy = 'public';

export const DEFAULT_CLOUDWATCH_RETENTION_PERIOD = 14;

export const REMOTION_BUCKET_PREFIX = 'remotionlambda-';
export const RENDER_FN_PREFIX = 'remotion-render-';
export const LOG_GROUP_PREFIX = '/aws/lambda/';
export const rendersPrefix = (renderId: string) => `renders/${renderId}`;
export const encodingProgressKey = (renderId: string) =>
	`${rendersPrefix(renderId)}/encoding-progress.json`;
export const renderMetadataKey = (renderId: string) =>
	`${rendersPrefix(renderId)}/pre-render-metadata.json`;
export const initalizedMetadataKey = (renderId: string) =>
	`${rendersPrefix(renderId)}/initialized.txt`;
export const lambdaChunkInitializedPrefix = (renderId: string) =>
	`${rendersPrefix(renderId)}/lambda-initialized`;
export const lambdaChunkInitializedKey = ({
	renderId,
	chunk,
	attempt,
}: {
	attempt: number;
	renderId: string;
	chunk: number;
}) =>
	`${lambdaChunkInitializedPrefix(
		renderId
	)}-chunk:${chunk}-attempt:${attempt}.txt`;
export const lambdaTimingsPrefix = (renderId: string) =>
	`${rendersPrefix(renderId)}/lambda-timings/chunk:`;

export const lambdaTimingsPrefixForChunk = (renderId: string, chunk: number) =>
	lambdaTimingsPrefix(renderId) + String(chunk).padStart(8, '0');

export const lambdaLogsPrefix = (
	renderId: string,
	chunk: number,
	startFrame: number,
	endFrame: number
) =>
	`${rendersPrefix(renderId)}/logs/chunk:${String(chunk).padStart(
		8,
		'0'
	)}:frames:${startFrame}-${endFrame}.json`;

export const lambdaTimingsKey = ({
	renderId,
	chunk,
	start,
	rendered,
}: {
	renderId: string;
	chunk: number;
	start: number;
	rendered: number;
}) =>
	`${lambdaTimingsPrefixForChunk(
		renderId,
		chunk
	)}-start:${start}-rendered:${rendered}.txt`;
export const chunkKey = (renderId: string) =>
	`${rendersPrefix(renderId)}/chunks/chunk`;
export const chunkKeyForIndex = ({
	renderId,
	index,
}: {
	renderId: string;
	index: number;
}) => `${chunkKey(renderId)}:${String(index).padStart(8, '0')}`;

export const getErrorKeyPrefix = (renderId: string) =>
	`${rendersPrefix(renderId)}/errors/`;

export const getErrorFileName = ({
	renderId,
	chunk,
	attempt,
}: {
	renderId: string;
	chunk: number | null;
	attempt: number;
}) => getErrorKeyPrefix(renderId) + ':chunk-' + chunk + ':attempt-' + attempt;

export type OutNameInput =
	| string
	| {
			bucketName: string;
			key: string;
			s3OutputProvider?: CustomCredentials;
	  };

export type OutNameInputWithoutCredentials =
	| string
	| {
			bucketName: string;
			key: string;
			s3OutputProvider?: CustomCredentialsWithoutSensitiveData;
	  };

export type OutNameOutput = {
	renderBucketName: string;
	key: string;
	customCredentials: CustomCredentials | null;
};

export const optimizationProfile = (siteId: string, compositionId: string) =>
	`optimization-profiles/${siteId}/${compositionId}/optimization-profile`;
export const getSitesKey = (siteId: string) => `sites/${siteId}`;
export const outName = (renderId: string, extension: string) =>
	`${rendersPrefix(renderId)}/out.${extension}`;
export const outStillName = (renderId: string, imageFormat: ImageFormat) =>
	`${rendersPrefix(renderId)}/out.${imageFormat}`;
export const customOutName = (
	renderId: string,
	bucketName: string,
	name: OutNameInput
): OutNameOutput => {
	if (typeof name === 'string') {
		return {
			renderBucketName: bucketName,
			key: `${rendersPrefix(renderId)}/${name}`,
			customCredentials: null,
		};
	}

	return {
		key: name.key,
		renderBucketName: name.bucketName,
		customCredentials: name.s3OutputProvider ?? null,
	};
};

export const postRenderDataKey = (renderId: string) => {
	return `${rendersPrefix(renderId)}/post-render-metadata.json`;
};

export const RENDERER_PATH_TOKEN = 'remotion-bucket';
export const CONCAT_FOLDER_TOKEN = 'remotion-concat';
export const REMOTION_CONCATED_TOKEN = 'remotion-concated-token';
export const REMOTION_FILELIST_TOKEN = 'remotion-filelist';

export enum LambdaRoutines {
	info = 'info',
	start = 'start',
	launch = 'launch',
	status = 'status',
	renderer = 'renderer',
	still = 'still',
}

type WebhookOption = null | {
	url: string;
	secret: string | null;
};

export type LambdaPayloads = {
	info: {
		type: LambdaRoutines.info;
	};
	start: {
		type: LambdaRoutines.start;
		serveUrl: string;
		composition: string;
		framesPerLambda: number | null;
		inputProps: unknown;
		codec: LambdaCodec;
		imageFormat: ImageFormat;
		crf: number | undefined;
		envVariables: Record<string, string> | undefined;
		pixelFormat: PixelFormat | undefined;
		proResProfile: ProResProfile | undefined;
		quality: number | undefined;
		maxRetries: number;
		privacy: Privacy;
		logLevel: LogLevel;
		frameRange: FrameRange | null;
		outName: OutNameInput | null;
		timeoutInMilliseconds: number;
		chromiumOptions: ChromiumOptions;
		scale: number;
		everyNthFrame: number;
		numberOfGifLoops: number | null;
		concurrencyPerLambda: number;
		downloadBehavior: DownloadBehavior;
		muted: boolean;
		version: string;
		overwrite: boolean;
<<<<<<< HEAD
		audioBitrate?: string | null;
		videoBitrate?: string | null;
=======
		webhook: WebhookOption;
>>>>>>> 6dd2be70
	};
	launch: {
		type: LambdaRoutines.launch;
		serveUrl: string;
		composition: string;
		framesPerLambda: number | null;
		bucketName: string;
		inputProps: unknown;
		renderId: string;
		imageFormat: ImageFormat;
		codec: LambdaCodec;
		crf: number | undefined;
		envVariables: Record<string, string> | undefined;
		pixelFormat: PixelFormat | undefined;
		proResProfile: ProResProfile | undefined;
		quality: number | undefined;
		maxRetries: number;
		privacy: Privacy;
		logLevel: LogLevel;
		frameRange: FrameRange | null;
		outName: OutNameInput | null;
		timeoutInMilliseconds: number;
		chromiumOptions: ChromiumOptions;
		scale: number;
		everyNthFrame: number;
		numberOfGifLoops: number | null;
		concurrencyPerLambda: number;
		downloadBehavior: DownloadBehavior;
		muted: boolean;
		overwrite: boolean;
<<<<<<< HEAD
		audioBitrate?: string | null;
		videoBitrate?: string | null;
=======
		webhook: WebhookOption;
>>>>>>> 6dd2be70
	};
	status: {
		type: LambdaRoutines.status;
		bucketName: string;
		renderId: string;
		version: string;
		s3OutputProvider?: CustomCredentials;
	};
	renderer: {
		concurrencyPerLambda: number;
		type: LambdaRoutines.renderer;
		serveUrl: string;
		frameRange: [number, number];
		chunk: number;
		bucketName: string;
		composition: string;
		fps: number;
		height: number;
		width: number;
		durationInFrames: number;
		retriesLeft: number;
		inputProps: unknown;
		renderId: string;
		imageFormat: ImageFormat;
		codec: Exclude<Codec, 'h264'>;
		crf: number | undefined;
		proResProfile: ProResProfile | undefined;
		pixelFormat: PixelFormat | undefined;
		quality: number | undefined;
		envVariables: Record<string, string> | undefined;
		privacy: Privacy;
		attempt: number;
		logLevel: LogLevel;
		timeoutInMilliseconds: number;
		chromiumOptions: ChromiumOptions;
		scale: number;
		everyNthFrame: number;
		muted: boolean;
		audioBitrate?: string | null;
		videoBitrate?: string | null;
	};
	still: {
		type: LambdaRoutines.still;
		serveUrl: string;
		composition: string;
		inputProps: unknown;
		imageFormat: ImageFormat;
		envVariables: Record<string, string> | undefined;
		attempt: number;
		quality: number | undefined;
		maxRetries: number;
		frame: number;
		privacy: Privacy;
		logLevel: LogLevel;
		outName: OutNameInput | null;
		timeoutInMilliseconds: number;
		chromiumOptions: ChromiumOptions;
		scale: number;
		downloadBehavior: DownloadBehavior | null;
		version: string;
	};
};

export type LambdaPayload = LambdaPayloads[LambdaRoutines];

export type EncodingProgress = {
	framesEncoded: number;
	totalFrames: number | null;
	doneIn: number | null;
	timeToInvoke: number | null;
};

export type RenderMetadata = {
	siteId: string;
	videoConfig: VideoConfig;
	startedDate: number;
	totalChunks: number;
	estimatedTotalLambdaInvokations: number;
	estimatedRenderLambdaInvokations: number;
	compositionId: string;
	codec: Codec | null;
	usesOptimizationProfile: boolean;
	type: 'still' | 'video';
	imageFormat: ImageFormat;
	inputProps: unknown;
	framesPerLambda: number;
	memorySizeInMb: number;
	lambdaVersion: string;
	region: AwsRegion;
	renderId: string;
	outName: OutNameInputWithoutCredentials | undefined;
	privacy: Privacy;
};

export type PostRenderData = {
	cost: {
		estimatedCost: number;
		estimatedDisplayCost: string;
		currency: string;
		disclaimer: string;
	};
	outputFile: string;
	outputSize: number;
	renderSize: number;
	timeToFinish: number;
	errors: EnhancedErrorInfo[];
	startTime: number;
	endTime: number;
	filesCleanedUp: number;
	renderMetadata: RenderMetadata;
	timeToEncode: number;
	timeToCleanUp: number;
	timeToRenderChunks: number;
	timeToInvokeLambdas: number;
	retriesInfo: ChunkRetry[];
	mostExpensiveFrameRanges: ExpensiveChunk[] | undefined;
};

export type CostsInfo = {
	accruedSoFar: number;
	displayCost: string;
	currency: string;
	disclaimer: string;
};

export type CleanupInfo = {
	doneIn: number | null;
	minFilesToDelete: number;
	filesDeleted: number;
};

export type RenderProgress = {
	chunks: number;
	done: boolean;
	encodingStatus: EncodingProgress | null;
	costs: CostsInfo;
	renderId: string;
	renderMetadata: RenderMetadata | null;
	bucket: string;
	outputFile: string | null;
	outKey: string | null;
	outBucket: string | null;
	timeToFinish: number | null;
	errors: EnhancedErrorInfo[];
	fatalErrorEncountered: boolean;
	currentTime: number;
	renderSize: number;
	lambdasInvoked: number;
	cleanup: CleanupInfo | null;
	timeToFinishChunks: number | null;
	timeToInvokeLambdas: number | null;
	overallProgress: number;
	retriesInfo: ChunkRetry[];
	mostExpensiveFrameRanges: ExpensiveChunk[] | null;
};

export type Privacy = 'public' | 'private' | 'no-acl';

export const LAMBDA_CONCURRENCY_LIMIT_QUOTA = 'L-B99A9384';
export const LAMBDA_BURST_LIMIT_QUOTA = 'L-548AE339';<|MERGE_RESOLUTION|>--- conflicted
+++ resolved
@@ -231,12 +231,9 @@
 		muted: boolean;
 		version: string;
 		overwrite: boolean;
-<<<<<<< HEAD
 		audioBitrate?: string | null;
 		videoBitrate?: string | null;
-=======
 		webhook: WebhookOption;
->>>>>>> 6dd2be70
 	};
 	launch: {
 		type: LambdaRoutines.launch;
@@ -267,12 +264,9 @@
 		downloadBehavior: DownloadBehavior;
 		muted: boolean;
 		overwrite: boolean;
-<<<<<<< HEAD
 		audioBitrate?: string | null;
 		videoBitrate?: string | null;
-=======
 		webhook: WebhookOption;
->>>>>>> 6dd2be70
 	};
 	status: {
 		type: LambdaRoutines.status;
