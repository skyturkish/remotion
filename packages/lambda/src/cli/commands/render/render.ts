import {CliInternals} from '@remotion/cli';
import {ConfigInternals} from '@remotion/cli/config';
import {getCompositions, RenderInternals} from '@remotion/renderer';
import {downloadMedia} from '../../../api/download-media';
import {getRenderProgress} from '../../../api/get-render-progress';
import {renderMediaOnLambda} from '../../../api/render-media-on-lambda';
import type {EnhancedErrorInfo} from '../../../functions/helpers/write-lambda-error';
import type {RenderProgress} from '../../../shared/constants';
import {
	BINARY_NAME,
	DEFAULT_MAX_RETRIES,
	DEFAULT_OUTPUT_PRIVACY,
} from '../../../shared/constants';
import {sleep} from '../../../shared/sleep';
import {validateFramesPerLambda} from '../../../shared/validate-frames-per-lambda';
import type {LambdaCodec} from '../../../shared/validate-lambda-codec';
import {validatePrivacy} from '../../../shared/validate-privacy';
import {validateMaxRetries} from '../../../shared/validate-retries';
import {validateServeUrl} from '../../../shared/validate-serveurl';
import {parsedLambdaCli} from '../../args';
import {getAwsRegion} from '../../get-aws-region';
import {findFunctionName} from '../../helpers/find-function-name';
import {quit} from '../../helpers/quit';
import {Log} from '../../log';
import {makeMultiProgressFromStatus, makeProgressString} from './progress';

export const RENDER_COMMAND = 'render';

export const renderCommand = async (args: string[], remotionRoot: string) => {
	const serveUrl = args[0];
	if (!serveUrl) {
		Log.error('No serve URL passed.');
		Log.info(
			'Pass an additional argument specifying a URL where your Remotion project is hosted.'
		);
		Log.info();
		Log.info(
			`${BINARY_NAME} ${RENDER_COMMAND} <serve-url> <composition-id> [output-location]`
		);
		quit(1);
	}

	const region = getAwsRegion();

	let composition: string = args[1];
	if (!composition) {
		Log.info('No compositions passed. Fetching compositions...');

		validateServeUrl(serveUrl);
		const comps = await getCompositions(serveUrl);
		const {compositionId} = await CliInternals.selectComposition(comps);
		composition = compositionId;
	}

	const outName = parsedLambdaCli['out-name'];
	const downloadName = args[2] ?? null;

	const {codec, reason} = CliInternals.getFinalOutputCodec({
		cliFlag: CliInternals.parsedCli.codec,
		downloadName,
		outName: outName ?? null,
		configFile: ConfigInternals.getOutputCodecOrUndefined() ?? null,
		uiCodec: null,
	});

	const {
		chromiumOptions,
		crf,
		envVariables,
		frameRange,
		inputProps,
		logLevel,
		pixelFormat,
		proResProfile,
		puppeteerTimeout,
		quality,
		scale,
		everyNthFrame,
		numberOfGifLoops,
		muted,
		overwrite,
		audioBitrate,
		videoBitrate,
		height,
		width,
		configFileImageFormat,
	} = await CliInternals.getCliOptions({
		type: 'series',
		isLambda: true,
		remotionRoot,
	});

<<<<<<< HEAD
	const imageFormat = CliInternals.getImageFormat({
		codec,
		configFileImageFormat,
		uiImageFormat: null,
	});
=======
	const imageFormat = CliInternals.getVideoImageFormat(codec);
>>>>>>> 72496e48

	const functionName = await findFunctionName();

	const maxRetries = parsedLambdaCli['max-retries'] ?? DEFAULT_MAX_RETRIES;
	validateMaxRetries(maxRetries);

	const privacy = parsedLambdaCli.privacy ?? DEFAULT_OUTPUT_PRIVACY;
	validatePrivacy(privacy);
	const framesPerLambda = parsedLambdaCli['frames-per-lambda'] ?? undefined;
	validateFramesPerLambda({framesPerLambda, durationInFrames: 1});

	const res = await renderMediaOnLambda({
		functionName,
		serveUrl,
		inputProps,
		codec: codec as LambdaCodec,
		imageFormat,
		crf: crf ?? undefined,
		envVariables,
		pixelFormat,
		proResProfile,
		quality,
		region,
		maxRetries,
		composition,
		framesPerLambda,
		privacy,
		logLevel,
		frameRange: frameRange ?? undefined,
		outName: parsedLambdaCli['out-name'],
		timeoutInMilliseconds: puppeteerTimeout,
		chromiumOptions,
		scale,
		numberOfGifLoops,
		everyNthFrame,
		concurrencyPerLambda: parsedLambdaCli['concurrency-per-lambda'],
		muted,
		overwrite,
		audioBitrate,
		videoBitrate,
		forceHeight: height,
		forceWidth: width,
		webhook: parsedLambdaCli.webhook
			? {
					url: parsedLambdaCli.webhook,
					secret: parsedLambdaCli['webhook-secret'] ?? null,
			  }
			: undefined,
		rendererFunctionName: parsedLambdaCli['renderer-function-name'] ?? null,
		forceBucketName: parsedLambdaCli['force-bucket-name'],
		audioCodec: CliInternals.parsedCli['audio-codec'],
	});

	const totalSteps = downloadName ? 6 : 5;

	const progressBar = CliInternals.createOverwriteableCliOutput({
		quiet: CliInternals.quietFlagProvided(),
		cancelSignal: null,
	});

	Log.info(
		CliInternals.chalk.gray(
			`bucket = ${res.bucketName}, function = ${functionName}`
		)
	);
	Log.info(
		CliInternals.chalk.gray(
			`renderId = ${res.renderId}, codec = ${codec} (${reason})`
		)
	);
	const verbose = RenderInternals.isEqualOrBelowLogLevel(
		ConfigInternals.Logging.getLogLevel(),
		'verbose'
	);

	Log.verbose(`CloudWatch logs (if enabled): ${res.cloudWatchLogs}`);
	Log.verbose(`Render folder: ${res.folderInS3Console}`);
	const status = await getRenderProgress({
		functionName,
		bucketName: res.bucketName,
		renderId: res.renderId,
		region: getAwsRegion(),
	});
	const multiProgress = makeMultiProgressFromStatus(status);
	progressBar.update(
		makeProgressString({
			progress: multiProgress,
			steps: totalSteps,
			downloadInfo: null,
			retriesInfo: status.retriesInfo,
			verbose,
			totalFrames: getTotalFrames(status),
			timeToEncode: status.timeToEncode,
		})
	);

	// eslint-disable-next-line no-constant-condition
	while (true) {
		await sleep(1000);
		const newStatus = await getRenderProgress({
			functionName,
			bucketName: res.bucketName,
			renderId: res.renderId,
			region: getAwsRegion(),
		});
		const newProgress = makeMultiProgressFromStatus(newStatus);
		progressBar.update(
			makeProgressString({
				progress: newProgress,
				steps: totalSteps,
				retriesInfo: newStatus.retriesInfo,
				downloadInfo: null,
				verbose,
				timeToEncode: newStatus.timeToEncode,
				totalFrames: getTotalFrames(newStatus),
			})
		);

		if (newStatus.done) {
			progressBar.update(
				makeProgressString({
					progress: newProgress,
					steps: totalSteps,
					downloadInfo: null,
					retriesInfo: newStatus.retriesInfo,
					verbose,
					timeToEncode: newStatus.timeToEncode,
					totalFrames: getTotalFrames(newStatus),
				})
			);
			if (downloadName) {
				const downloadStart = Date.now();
				const {outputPath, sizeInBytes} = await downloadMedia({
					bucketName: res.bucketName,
					outPath: downloadName,
					region: getAwsRegion(),
					renderId: res.renderId,
					onProgress: ({downloaded, totalSize}) => {
						progressBar.update(
							makeProgressString({
								progress: newProgress,
								steps: totalSteps,
								retriesInfo: newStatus.retriesInfo,
								downloadInfo: {
									doneIn: null,
									downloaded,
									totalSize,
								},
								verbose,
								timeToEncode: newStatus.timeToEncode,
								totalFrames: getTotalFrames(newStatus),
							})
						);
					},
				});
				progressBar.update(
					makeProgressString({
						progress: newProgress,
						steps: totalSteps,
						retriesInfo: newStatus.retriesInfo,
						downloadInfo: {
							doneIn: Date.now() - downloadStart,
							downloaded: sizeInBytes,
							totalSize: sizeInBytes,
						},
						verbose,
						timeToEncode: newStatus.timeToEncode,
						totalFrames: getTotalFrames(newStatus),
					})
				);
				Log.info();
				Log.info();
				Log.info('Done!', outputPath, CliInternals.formatBytes(sizeInBytes));
			} else {
				Log.info();
				Log.info();
				Log.info('Done! ' + newStatus.outputFile);
			}

			Log.info(
				[
					newStatus.renderMetadata
						? `${newStatus.renderMetadata.estimatedTotalLambdaInvokations} λ's used`
						: null,
					newStatus.timeToFinish
						? `${(newStatus.timeToFinish / 1000).toFixed(2)}sec`
						: null,
					`Estimated cost $${newStatus.costs.displayCost}`,
				]
					.filter(Boolean)
					.join(', ')
			);
			if (newStatus.mostExpensiveFrameRanges) {
				Log.verbose('Most expensive frame ranges:');
				Log.verbose(
					newStatus.mostExpensiveFrameRanges
						.map((f) => {
							return `${f.frameRange[0]}-${f.frameRange[1]} (${f.timeInMilliseconds}ms)`;
						})
						.join(', ')
				);
			}

			quit(0);
		}

		if (newStatus.fatalErrorEncountered) {
			Log.error('\n');
			const uniqueErrors: EnhancedErrorInfo[] = [];
			for (const err of newStatus.errors) {
				if (uniqueErrors.find((e) => e.stack === err.stack)) {
					continue;
				}

				uniqueErrors.push(err);
				if (err.explanation) {
					Log.error(err.explanation);
				}

				const frames = RenderInternals.parseStack(err.stack.split('\n'));

				const errorWithStackFrame = new RenderInternals.SymbolicateableError({
					message: err.message,
					frame: err.frame,
					name: err.name,
					stack: err.stack,
					stackFrame: frames,
				});
				await CliInternals.handleCommonError(errorWithStackFrame);
			}

			quit(1);
		}
	}
};

function getTotalFrames(status: RenderProgress): number | null {
	return status.renderMetadata
		? RenderInternals.getFramesToRender(
				status.renderMetadata.frameRange,
				status.renderMetadata.everyNthFrame
		  ).length
		: null;
}<|MERGE_RESOLUTION|>--- conflicted
+++ resolved
@@ -90,15 +90,11 @@
 		remotionRoot,
 	});
 
-<<<<<<< HEAD
-	const imageFormat = CliInternals.getImageFormat({
+	const imageFormat = CliInternals.getVideoImageFormat({
 		codec,
 		configFileImageFormat,
 		uiImageFormat: null,
 	});
-=======
-	const imageFormat = CliInternals.getVideoImageFormat(codec);
->>>>>>> 72496e48
 
 	const functionName = await findFunctionName();
 
