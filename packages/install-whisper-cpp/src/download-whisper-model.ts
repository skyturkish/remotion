import fs, {existsSync} from 'fs';
import path from 'path';

const models = [
	'tiny',
	'tiny.en',
	'base',
	'base.en',
	'small',
	'small.en',
	'medium',
	'medium.en',
	'large-v1',
	'large-v2',
	'large-v3',
] as const;

export type WhisperModel = (typeof models)[number];
export type OnProgress = (downloadedBytes: number, totalBytes: number) => void;

export const getModelPath = (folder: string, model: WhisperModel) => {
	return path.join(folder, `ggml-${model}.bin`);
};

export const downloadWhisperModel = async ({
	model,
	folder,
	printOutput = true,
	onProgress,
}: {
	model: WhisperModel;
	folder: string;
	printOutput?: boolean;
	onProgress?: OnProgress;
}): Promise<{
	alreadyExisted: boolean;
}> => {
	if (!models.includes(model)) {
		throw new Error(
			`Invalid whisper model ${model}. Available: ${models.join(', ')}`,
		);
	}

	const filePath = getModelPath(folder, model);

	if (existsSync(filePath)) {
		if (printOutput) {
			console.log(`Model already exists at ${filePath}`);
		}

		return Promise.resolve({alreadyExisted: true});
	}

	const baseModelUrl = `https://huggingface.co/ggerganov/whisper.cpp/resolve/main/ggml-${model}.bin`;
	if (printOutput) {
		console.log(`Downloading whisper model ${model} from ${baseModelUrl}`);
	}

	const fileStream = fs.createWriteStream(filePath);

	const {body, headers} = await fetch(baseModelUrl);
	const contentLength = headers.get('content-length');

	if (body === null) {
		throw new Error('Failed to download whisper model');
	}

	if (contentLength === null) {
		throw new Error('Content-Length header not found');
	}

	const totalFileSize = parseInt(contentLength, 10);

	let downloaded = 0;
	let lastPrinted = 0;

<<<<<<< HEAD
	const readable = Readable.fromWeb(body as unknown as ReadableStream<unknown>);

	await new Promise<void>((resolve, reject) => {
		readable.on('error', (err) => {
			reject(err);
		});

		readable.on('data', (chunk) => {
			downloaded += chunk.length;
			if (printOutput) {
				if (
					downloaded - lastPrinted > 1024 * 1024 * 10 ||
					downloaded === totalFileSize
				) {
					console.log(
						`Downloaded ${downloaded} of ${contentLength} bytes (${(
							(downloaded / Number(contentLength)) *
							100
						).toFixed(2)}%)`,
					);
					lastPrinted = downloaded;
=======
	const reader = body.getReader();

	// eslint-disable-next-line no-async-promise-executor
	await new Promise<void>(async (resolve, reject) => {
		try {
			// eslint-disable-next-line no-constant-condition
			while (true) {
				const {done, value} = await reader.read();

				if (!value) {
					throw new Error('Failed to read from stream');
>>>>>>> 0dda6224
				}

				downloaded += value.length;

				if (printOutput) {
					if (
						downloaded - lastPrinted > 1024 * 1024 * 10 ||
						downloaded === totalFileSize
					) {
						console.log(
							`Downloaded ${downloaded} of ${contentLength} bytes (${(
								(downloaded / Number(contentLength)) *
								100
							).toFixed(2)}%)`,
						);
						lastPrinted = downloaded;
					}
				}

				fileStream.write(value, () => {
					onProgress?.(downloaded, totalFileSize);
					if (downloaded === totalFileSize) {
						fileStream.end();
						resolve();
					}
				});

				if (done) {
					break;
				}
			}
		} catch (e) {
			reject(e);
		}
	});

	return {alreadyExisted: false};
};<|MERGE_RESOLUTION|>--- conflicted
+++ resolved
@@ -74,29 +74,6 @@
 	let downloaded = 0;
 	let lastPrinted = 0;
 
-<<<<<<< HEAD
-	const readable = Readable.fromWeb(body as unknown as ReadableStream<unknown>);
-
-	await new Promise<void>((resolve, reject) => {
-		readable.on('error', (err) => {
-			reject(err);
-		});
-
-		readable.on('data', (chunk) => {
-			downloaded += chunk.length;
-			if (printOutput) {
-				if (
-					downloaded - lastPrinted > 1024 * 1024 * 10 ||
-					downloaded === totalFileSize
-				) {
-					console.log(
-						`Downloaded ${downloaded} of ${contentLength} bytes (${(
-							(downloaded / Number(contentLength)) *
-							100
-						).toFixed(2)}%)`,
-					);
-					lastPrinted = downloaded;
-=======
 	const reader = body.getReader();
 
 	// eslint-disable-next-line no-async-promise-executor
@@ -108,7 +85,6 @@
 
 				if (!value) {
 					throw new Error('Failed to read from stream');
->>>>>>> 0dda6224
 				}
 
 				downloaded += value.length;
