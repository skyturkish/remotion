--- conflicted
+++ resolved
@@ -33,11 +33,7 @@
 		"eslint": "^7.25.0",
 		"prettier": "^2.0.5",
 		"prettier-plugin-organize-imports": "^1.1.1",
-<<<<<<< HEAD
-		"remotion": "2.5.1",
-=======
 		"remotion": "^2.5.4",
->>>>>>> 439e4634
 		"typescript": "^4.4.2"
 	},
 	"publishConfig": {
