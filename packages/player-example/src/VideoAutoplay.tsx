--- conflicted
+++ resolved
@@ -1,19 +1,13 @@
 import {preloadAudio, preloadVideo} from '@remotion/preload';
-<<<<<<< HEAD
 import {Gif} from '@remotion/gif';
-=======
->>>>>>> 928b4259
 import {
 	AbsoluteFill,
 	Audio,
 	Sequence,
 	Series,
 	staticFile,
-<<<<<<< HEAD
 	useCurrentScale,
-=======
 	Video,
->>>>>>> 928b4259
 } from 'remotion';
 
 preloadVideo(
