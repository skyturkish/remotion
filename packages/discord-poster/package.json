--- conflicted
+++ resolved
@@ -1,10 +1,6 @@
 {
   "name": "@remotion/discord-poster",
-<<<<<<< HEAD
-  "version": "3.2.15",
-=======
   "version": "3.2.16",
->>>>>>> d2596f73
   "license": "SEE LICENSE IN LICENSE.md",
   "type": "module",
   "scripts": {
