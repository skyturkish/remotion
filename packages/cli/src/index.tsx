--- conflicted
+++ resolved
@@ -10,7 +10,6 @@
 import {parseCommandLine, parsedCli} from './parse-command-line';
 import {previewCommand} from './preview';
 import {printHelp} from './print-help';
-import {createOverwriteableCliOutput, makeProgressBar} from './progress-bar';
 import {render} from './render';
 import {still} from './still';
 import {upgrade} from './upgrade';
@@ -26,28 +25,11 @@
 
 	// To check node version and to warn if node version is <12.10.0
 	checkNodeVersion();
-<<<<<<< HEAD
-
-	if (command === 'preview') {
-		await previewCommand();
-	} else if (command === 'lambda') {
-		await lambdaCommand();
-	} else if (command === 'render') {
-		await render();
-	} else if (command === 'still') {
-		await still();
-	} else if (command === 'upgrade') {
-		await upgrade();
-	} else if (command === 'help') {
-		printHelp();
-		process.exit(0);
-	} else {
-		Log.error(`Command ${command} not found.`);
-		printHelp();
-=======
 	try {
 		if (command === 'preview') {
 			await previewCommand();
+		} else if (command === 'lambda') {
+			await lambdaCommand();
 		} else if (command === 'render') {
 			await render();
 		} else if (command === 'still') {
@@ -64,7 +46,6 @@
 		}
 	} catch (err) {
 		Log.error((err as Error).stack);
->>>>>>> 60fd472f
 		process.exit(1);
 	}
 };
