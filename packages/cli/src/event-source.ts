<<<<<<< HEAD
import {notificationCenter} from './editor/components/Notifications/NotificationCenter';
=======
import {sendErrorNotification} from './editor/components/Notifications/NotificationCenter';
>>>>>>> 2867e862
import {renderJobsRef} from './editor/components/RenderQueue/context';
import {previewServerConnectionRef} from './editor/helpers/client-id';
import type {EventSourceEvent} from './event-source-events';

let source: EventSource | null = null;

let listeners: {
	type: string;
	listener: (event: EventSourceEvent) => void;
}[] = [];

export const subscribeToEvent = (
	type: EventSourceEvent['type'],
	listener: (event: EventSourceEvent) => void
) => {
	listeners.push({type, listener});

	return () => {
		listeners = listeners.filter(
			(l) => l.type !== type || l.listener !== listener
		);
	};
};

export const openEventSource = () => {
	source = new EventSource('/events');

	source.addEventListener('message', (event) => {
		const newEvent = JSON.parse(event.data) as EventSourceEvent;
		if (
			newEvent.type === 'new-input-props' ||
			newEvent.type === 'new-env-variables'
		) {
			window.location.reload();
		}

		if (newEvent.type === 'init') {
			previewServerConnectionRef.current?.set({
				type: 'connected',
				clientId: newEvent.clientId,
			});
		}

		if (newEvent.type === 'render-queue-updated') {
			renderJobsRef.current?.updateRenderJobs(newEvent.queue);
		}

		if (newEvent.type === 'render-job-failed') {
<<<<<<< HEAD
			notificationCenter.current?.addNotification({
				content: `Rendering "${newEvent.compositionId}" failed`,
				duration: 2000,
				created: Date.now(),
				id: String(Math.random()).replace('0.', ''),
			});
=======
			sendErrorNotification(`Rendering "${newEvent.compositionId}" failed`);
>>>>>>> 2867e862
		}

		if (newEvent.type === 'new-public-folder') {
			window.remotion_staticFiles = newEvent.files;
		}

		listeners.forEach((l) => {
			if (l.type === newEvent.type) {
				l.listener(newEvent);
			}
		});
	});

	source.addEventListener('open', () => {
		(source as EventSource).addEventListener(
			'error',
			() => {
				previewServerConnectionRef.current?.set({type: 'disconnected'});
				// Display an error message that the preview server has disconnected.
				source?.close();

				// Retry later
				setTimeout(() => {
					openEventSource();
				}, 1000);
			},
			{once: true}
		);
	});
};<|MERGE_RESOLUTION|>--- conflicted
+++ resolved
@@ -1,8 +1,4 @@
-<<<<<<< HEAD
-import {notificationCenter} from './editor/components/Notifications/NotificationCenter';
-=======
 import {sendErrorNotification} from './editor/components/Notifications/NotificationCenter';
->>>>>>> 2867e862
 import {renderJobsRef} from './editor/components/RenderQueue/context';
 import {previewServerConnectionRef} from './editor/helpers/client-id';
 import type {EventSourceEvent} from './event-source-events';
@@ -51,16 +47,7 @@
 		}
 
 		if (newEvent.type === 'render-job-failed') {
-<<<<<<< HEAD
-			notificationCenter.current?.addNotification({
-				content: `Rendering "${newEvent.compositionId}" failed`,
-				duration: 2000,
-				created: Date.now(),
-				id: String(Math.random()).replace('0.', ''),
-			});
-=======
 			sendErrorNotification(`Rendering "${newEvent.compositionId}" failed`);
->>>>>>> 2867e862
 		}
 
 		if (newEvent.type === 'new-public-folder') {
