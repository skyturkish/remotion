import {notificationCenter} from './editor/components/Notifications/NotificationCenter';
import {renderJobsRef} from './editor/components/RenderQueue/context';
import {previewServerConnectionRef} from './editor/helpers/client-id';
import type {EventSourceEvent} from './event-source-events';

let source: EventSource | null = null;

let listeners: {
	type: string;
	listener: (event: EventSourceEvent) => void;
}[] = [];

export const subscribeToEvent = (
	type: EventSourceEvent['type'],
	listener: (event: EventSourceEvent) => void
) => {
	listeners.push({type, listener});

	return () => {
		listeners = listeners.filter(
			(l) => l.type !== type || l.listener !== listener
		);
	};
};

export const openEventSource = () => {
	source = new EventSource('/events');

	source.addEventListener('message', (event) => {
		const newEvent = JSON.parse(event.data) as EventSourceEvent;
		if (
			newEvent.type === 'new-input-props' ||
			newEvent.type === 'new-env-variables'
		) {
			window.location.reload();
		}

<<<<<<< HEAD
		if (newEvent.type === 'init') {
			previewServerConnectionRef.current?.set({
				type: 'connected',
				clientId: newEvent.clientId,
			});
		}

		if (newEvent.type === 'render-queue-updated') {
			renderJobsRef.current?.updateRenderJobs(newEvent.queue);
		}

		if (newEvent.type === 'render-job-failed') {
			notificationCenter.current?.addNotification({
				content: `Rendering "${newEvent.compositionId}" failed`,
				duration: 2000,
				created: Date.now(),
				id: String(Math.random()).replace('0.', ''),
			});
		}

		listeners.forEach((l) => {
			if (l.type === newEvent.type) {
				l.listener(newEvent);
			}
		});
=======
		if (newEvent.type === 'new-public-folder') {
			window.remotion_staticFiles = newEvent.files;
		}
>>>>>>> 202d244f
	});

	source.addEventListener('open', () => {
		(source as EventSource).addEventListener(
			'error',
			() => {
				previewServerConnectionRef.current?.set({type: 'disconnected'});
				// Display an error message that the preview server has disconnected.
				source?.close();

				// Retry later
				setTimeout(() => {
					openEventSource();
				}, 1000);
			},
			{once: true}
		);
	});
};<|MERGE_RESOLUTION|>--- conflicted
+++ resolved
@@ -35,7 +35,6 @@
 			window.location.reload();
 		}
 
-<<<<<<< HEAD
 		if (newEvent.type === 'init') {
 			previewServerConnectionRef.current?.set({
 				type: 'connected',
@@ -56,16 +55,15 @@
 			});
 		}
 
+		if (newEvent.type === 'new-public-folder') {
+			window.remotion_staticFiles = newEvent.files;
+		}
+
 		listeners.forEach((l) => {
 			if (l.type === newEvent.type) {
 				l.listener(newEvent);
 			}
 		});
-=======
-		if (newEvent.type === 'new-public-folder') {
-			window.remotion_staticFiles = newEvent.files;
-		}
->>>>>>> 202d244f
 	});
 
 	source.addEventListener('open', () => {
