import type {RenderMediaOnDownload, StitchingState} from '@remotion/renderer';
import {
	getCompositions,
	openBrowser,
	renderFrames,
	RenderInternals,
	renderMedia,
} from '@remotion/renderer';
import fs from 'fs';
import os from 'os';
import path from 'path';
// eslint-disable-next-line no-restricted-imports
import {Internals} from 'remotion';
import {chalk} from './chalk';
import {ConfigInternals} from './config';
import {findEntryPoint} from './entry-point';
import {
	getAndValidateAbsoluteOutputFile,
	getCliOptions,
	getFinalCodec,
	validateFfmpegCanUseCodec,
} from './get-cli-options';
import {getCompositionWithDimensionOverride} from './get-composition-with-dimension-override';
import {getOutputFilename} from './get-filename';
import {getRenderMediaOptions} from './get-render-media-options';
import {getImageFormat} from './image-formats';
import {Log} from './log';
import {parsedCli, quietFlagProvided} from './parse-command-line';
import type {DownloadProgress} from './progress-bar';
import {
	createOverwriteableCliOutput,
	makeRenderingAndStitchingProgress,
} from './progress-bar';
import {bundleOnCliOrTakeServeUrl} from './setup-cache';
import type {RenderStep} from './step';
import {getUserPassedOutputLocation} from './user-passed-output-location';

export const render = async (remotionRoot: string, args: string[]) => {
	const startTime = Date.now();
	const {
		file,
		remainingArgs,
		reason: entryPointReason,
	} = findEntryPoint(args, remotionRoot);

	if (!file) {
		Log.error('No entry point specified. Pass more arguments:');
		Log.error(
			'   npx remotion render [entry-point] [composition-name] [out-name]'
		);
		Log.error('Documentation: https://www.remotion.dev/docs/render');
		process.exit(1);
	}

	const fullPath = RenderInternals.isServeUrl(file)
		? file
		: path.join(process.cwd(), file);

	const downloadMap = RenderInternals.makeDownloadMap();

	if (parsedCli.frame) {
		Log.error(
			'--frame flag was passed to the `render` command. This flag only works with the `still` command. Did you mean `--frames`? See reference: https://www.remotion.dev/docs/cli/'
		);
		process.exit(1);
	}

	Log.verbose('Asset dirs', downloadMap.assetDir);

	const {
		concurrency,
		frameRange,
		shouldOutputImageSequence,
		overwrite,
		inputProps,
		envVariables,
		quality,
		browser,
		browserExecutable,
		ffmpegExecutable,
		ffprobeExecutable,
		scale,
		chromiumOptions,
		port,
		everyNthFrame,
		puppeteerTimeout,
		publicDir,
		height,
		width,
	} = await getCliOptions({
		isLambda: false,
		type: 'series',
	});

	const ffmpegVersion = await RenderInternals.getFfmpegVersion({
		ffmpegExecutable,
	});
	Log.verbose(
		'FFMPEG Version:',
		ffmpegVersion ? ffmpegVersion.join('.') : 'Built from source'
	);
	Log.verbose('Browser executable: ', browserExecutable);

	const browserInstance = openBrowser(browser, {
		browserExecutable,
		shouldDumpIo: RenderInternals.isEqualOrBelowLogLevel(
			ConfigInternals.Logging.getLogLevel(),
			'verbose'
		),
		chromiumOptions,
		forceDeviceScaleFactor: scale,
	});

	const steps: RenderStep[] = [
		RenderInternals.isServeUrl(fullPath) ? null : ('bundling' as const),
		'rendering' as const,
		shouldOutputImageSequence ? null : ('stitching' as const),
	].filter(Internals.truthy);

	const {urlOrBundle, cleanup: cleanupBundle} = await bundleOnCliOrTakeServeUrl(
		{
			fullPath,
			remotionRoot,
			steps,
			publicDir,
		}
	);

	const onDownload: RenderMediaOnDownload = (src) => {
		const id = Math.random();
		const download: DownloadProgress = {
			id,
			name: src,
			progress: 0,
			downloaded: 0,
			totalBytes: null,
		};
		downloads.push(download);
		updateRenderProgress();
		return ({percent, downloaded, totalSize}) => {
			download.progress = percent;
			download.totalBytes = totalSize;
			download.downloaded = downloaded;
			updateRenderProgress();
		};
	};

	const puppeteerInstance = await browserInstance;

	const comps = await getCompositions(urlOrBundle, {
		inputProps,
		puppeteerInstance,
		envVariables,
		timeoutInMilliseconds: puppeteerTimeout,
		chromiumOptions,
		browserExecutable,
		downloadMap,
		port,
	});

<<<<<<< HEAD
	const {compositionId, config, reason, argsAfterComposition} =
		await getCompositionId(comps, remainingArgs);

	const {codec, reason: codecReason} = getFinalCodec({
		downloadName: null,
		outName: getUserPassedOutputLocation(argsAfterComposition),
	});
	validateFfmpegCanUseCodec(codec);
=======
	const {compositionId, config, reason} =
		await getCompositionWithDimensionOverride({
			validCompositions: comps,
			height,
			width,
		});
>>>>>>> 2322f350

	RenderInternals.validateEvenDimensionsWithCodec({
		width: config.width,
		height: config.height,
		codec,
		scale,
	});

	const relativeOutputLocation = getOutputFilename({
		codec,
		imageSequence: shouldOutputImageSequence,
		compositionName: compositionId,
		defaultExtension: RenderInternals.getFileExtensionFromCodec(codec, 'final'),
		args: argsAfterComposition,
	});

	Log.info(
		chalk.gray(
			`Entry point = ${file} (${entryPointReason}), Composition = ${compositionId} (${reason}), Codec = ${codec} (${codecReason}), Output = ${relativeOutputLocation}`
		)
	);

	const absoluteOutputFile = getAndValidateAbsoluteOutputFile(
		relativeOutputLocation,
		overwrite
	);

	const outputDir = shouldOutputImageSequence
		? absoluteOutputFile
		: await fs.promises.mkdtemp(path.join(os.tmpdir(), 'react-motion-render'));

	Log.verbose('Output dir', outputDir);

	const renderProgress = createOverwriteableCliOutput(quietFlagProvided());
	const realFrameRange = RenderInternals.getRealFrameRange(
		config.durationInFrames,
		frameRange
	);
	const totalFrames: number[] = RenderInternals.getFramesToRender(
		realFrameRange,
		everyNthFrame
	);
	let encodedFrames = 0;
	let renderedFrames = 0;
	let encodedDoneIn: number | null = null;
	let renderedDoneIn: number | null = null;
	let stitchStage: StitchingState = 'encoding';
	const downloads: DownloadProgress[] = [];

	const updateRenderProgress = () => {
		if (totalFrames.length === 0) {
			throw new Error('totalFrames should not be 0');
		}

		return renderProgress.update(
			makeRenderingAndStitchingProgress({
				rendering: {
					frames: renderedFrames,
					totalFrames: totalFrames.length,
					concurrency: RenderInternals.getActualConcurrency(concurrency),
					doneIn: renderedDoneIn,
					steps,
				},
				stitching: shouldOutputImageSequence
					? null
					: {
							doneIn: encodedDoneIn,
							frames: encodedFrames,
							stage: stitchStage,
							steps,
							totalFrames: totalFrames.length,
							codec,
					  },
				downloads,
			})
		);
	};

	const imageFormat = getImageFormat(codec);

	if (shouldOutputImageSequence) {
		fs.mkdirSync(absoluteOutputFile, {
			recursive: true,
		});
		if (imageFormat === 'none') {
			Log.error(
				'Cannot render an image sequence with a codec that renders no images.'
			);
			Log.error(`codec = ${codec}, imageFormat = ${imageFormat}`);
			process.exit(1);
		}

		await renderFrames({
			config,
			imageFormat,
			inputProps,
			onFrameUpdate: (rendered) => {
				renderedFrames = rendered;
				updateRenderProgress();
			},
			onStart: () => undefined,
			onDownload: (src: string) => {
				if (src.startsWith('data:')) {
					Log.info(
						'\nWriting Data URL to file: ',
						src.substring(0, 30) + '...'
					);
				} else {
					Log.info('\nDownloading asset... ', src);
				}
			},
			outputDir,
			serveUrl: urlOrBundle,
			dumpBrowserLogs: RenderInternals.isEqualOrBelowLogLevel(
				ConfigInternals.Logging.getLogLevel(),
				'verbose'
			),
			everyNthFrame,
			envVariables,
			frameRange,
			concurrency,
			puppeteerInstance,
			quality,
			timeoutInMilliseconds: puppeteerTimeout,
			chromiumOptions,
			scale,
			ffmpegExecutable,
			ffprobeExecutable,
			browserExecutable,
			port,
			downloadMap,
		});
		renderedDoneIn = Date.now() - startTime;

		updateRenderProgress();
		Log.info();
		Log.info();
		Log.info(chalk.green('\nYour image sequence is ready!'));
		return;
	}

	const options = await getRenderMediaOptions({
		config,
		outputLocation: absoluteOutputFile,
		serveUrl: urlOrBundle,
		codec,
	});

	await renderMedia({
		...options,
		onProgress: (update) => {
			encodedDoneIn = update.encodedDoneIn;
			encodedFrames = update.encodedFrames;
			renderedDoneIn = update.renderedDoneIn;
			stitchStage = update.stitchStage;
			renderedFrames = update.renderedFrames;
			updateRenderProgress();
		},
		puppeteerInstance,
		onDownload,
		downloadMap,
		onSlowestFrames: (slowestFrames) => {
			Log.verbose();
			Log.verbose(`Slowest frames:`);
			slowestFrames.forEach(({frame, time}) => {
				Log.verbose(`Frame ${frame} (${time.toFixed(3)}ms)`);
			});
		},
	});

	Log.info();
	Log.info();

	const seconds = Math.round((Date.now() - startTime) / 1000);
	Log.info(
		[
			'- Total render time:',
			seconds,
			seconds === 1 ? 'second' : 'seconds',
		].join(' ')
	);
	Log.info('-', 'Output can be found at:');
	Log.info(chalk.cyan(`▶ ${absoluteOutputFile}`));

	try {
		await cleanupBundle();
		await RenderInternals.cleanDownloadMap(downloadMap);

		Log.verbose('Cleaned up', downloadMap.assetDir);
	} catch (err) {
		Log.warn('Could not clean up directory.');
		Log.warn(err);
		Log.warn('Do you have minimum required Node.js version?');
	}

	Log.info(
		chalk.green(`\nYour ${codec === 'gif' ? 'GIF' : 'video'} is ready!`)
	);

	if (
		RenderInternals.isEqualOrBelowLogLevel(
			ConfigInternals.Logging.getLogLevel(),
			'verbose'
		)
	) {
		RenderInternals.perf.logPerf();
	}
};<|MERGE_RESOLUTION|>--- conflicted
+++ resolved
@@ -158,23 +158,19 @@
 		port,
 	});
 
-<<<<<<< HEAD
 	const {compositionId, config, reason, argsAfterComposition} =
-		await getCompositionId(comps, remainingArgs);
-
-	const {codec, reason: codecReason} = getFinalCodec({
-		downloadName: null,
-		outName: getUserPassedOutputLocation(argsAfterComposition),
-	});
-	validateFfmpegCanUseCodec(codec);
-=======
-	const {compositionId, config, reason} =
 		await getCompositionWithDimensionOverride({
 			validCompositions: comps,
 			height,
 			width,
+			args: remainingArgs,
 		});
->>>>>>> 2322f350
+
+	const {codec, reason: codecReason} = getFinalCodec({
+		downloadName: null,
+		outName: getUserPassedOutputLocation(argsAfterComposition),
+	});
+	validateFfmpegCanUseCodec(codec);
 
 	RenderInternals.validateEvenDimensionsWithCodec({
 		width: config.width,
