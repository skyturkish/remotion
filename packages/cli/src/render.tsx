import {
	getCompositions,
	OnStartData,
	renderFrames,
	RenderInternals,
	stitchFramesToVideo,
} from '@remotion/renderer';
import chalk from 'chalk';
import {ExecaChildProcess} from 'execa';
import fs from 'fs';
import os from 'os';
import path from 'path';
import {Internals} from 'remotion';
import {deleteDirectory} from './delete-directory';
import {getCliOptions} from './get-cli-options';
import {getCompositionId} from './get-composition-id';
import {initializeRenderCli} from './initialize-render-cli';
import {Log} from './log';
import {parsedCli} from './parse-command-line';
import {
	createOverwriteableCliOutput,
	makeRenderingProgress,
	makeStitchingProgress,
} from './progress-bar';
import {bundleOnCli} from './setup-cache';
import {getUserPassedFileExtension} from './user-passed-output-location';
import {checkAndValidateFfmpegVersion} from './validate-ffmpeg-version';

export const render = async () => {
	const startTime = Date.now();
	const file = parsedCli._[1];
	const fullPath = path.join(process.cwd(), file);

	await initializeRenderCli('sequence');

	const {
		codec,
		proResProfile,
		parallelism,
		parallelEncoding,
		frameRange,
		shouldOutputImageSequence,
		absoluteOutputFile,
		overwrite,
		inputProps,
		envVariables,
		quality,
		browser,
		crf,
		pixelFormat,
		imageFormat,
		browserExecutable,
		ffmpegExecutable,
	} = await getCliOptions({isLambda: false, type: 'series'});

	if (!absoluteOutputFile) {
		throw new Error(
			'assertion error - expected absoluteOutputFile to not be null'
		);
	}

	await checkAndValidateFfmpegVersion({
		ffmpegExecutable: Internals.getCustomFfmpegExecutable(),
	});

	const browserInstance = RenderInternals.openBrowser(browser, {
		browserExecutable,
		shouldDumpIo: Internals.Logging.isEqualOrBelowLogLevel('verbose'),
	});

	if (shouldOutputImageSequence) {
		fs.mkdirSync(absoluteOutputFile, {
			recursive: true,
		});
	}

	const steps = shouldOutputImageSequence ? 2 : 3;

	const bundled = await bundleOnCli(fullPath, steps);

	const {port, close} = await RenderInternals.serveStatic(bundled);

	const serveUrl = `http://localhost:${port}`;

	const openedBrowser = await browserInstance;

	const comps = await getCompositions(serveUrl, {
		browser,
		inputProps,
		browserInstance: openedBrowser,
		envVariables,
	});
	const compositionId = getCompositionId(comps);

	const config = comps.find((c) => c.id === compositionId);
	if (!config) {
		throw new Error(`Cannot find composition with ID ${compositionId}`);
	}

	RenderInternals.validateEvenDimensionsWithCodec({
		width: config.width,
		height: config.height,
		codec,
	});

	const outputDir = shouldOutputImageSequence
		? absoluteOutputFile
		: await fs.promises.mkdtemp(path.join(os.tmpdir(), 'react-motion-render'));

	if (!outputDir) {
		throw new Error('Assertion error: Expected outputDir to not be null');
	}

	Log.verbose('Output dir', outputDir);

	const renderProgress = createOverwriteableCliOutput();
	let totalFrames = 0;
	const renderStart = Date.now();

	let stitcherFfmpeg: ExecaChildProcess<string> | undefined;
	let preStitcher;
	let encodedFrames: number | undefined;
	let renderedFrames: number;
	let preEncodedFileLocation: string | undefined;
	const updateRenderProgress = () =>
		renderProgress.update(
			makeRenderingProgress({
				frames: renderedFrames || 0,
				encodedFrames,
				totalFrames,
				concurrency: RenderInternals.getActualConcurrency(parallelism),
				doneIn: null,
				steps,
			})
		);
	if (parallelEncoding) {
		if (typeof crf !== 'number') {
			throw new TypeError('CRF is unexpectedly not a number');
		}

		preEncodedFileLocation = path.join(
			outputDir,
			'pre-encode.' + getUserPassedFileExtension()
		);

		preStitcher = await RenderInternals.spawnFfmpeg({
			dir: outputDir,
			width: config.width,
			height: config.height,
			fps: config.fps,
			outputLocation: preEncodedFileLocation,
			force: true,
			imageFormat,
			pixelFormat,
			codec,
			proResProfile,
			crf,
			parallelism,
			onProgress: (frame: number) => {
				encodedFrames = frame;
				updateRenderProgress();
			},
			verbose: Internals.Logging.isEqualOrBelowLogLevel('verbose'),
			parallelEncoding,
			webpackBundle: bundled,
			ffmpegExecutable,
			assetsInfo: {assets: []},
		});
		stitcherFfmpeg = preStitcher.task;
	}

	const renderer = renderFrames({
		config,
		onFrameUpdate: (frame: number) => {
			renderedFrames = frame;
			updateRenderProgress();
		},
		parallelism,
<<<<<<< HEAD
		parallelEncoding,
		compositionId,
=======
>>>>>>> a485ffb8
		outputDir,
		onStart: ({frameCount: fc}: OnStartData) => {
			renderedFrames = 0;
			if (parallelEncoding) encodedFrames = 0;
			totalFrames = fc;
			updateRenderProgress();
		},
		inputProps,
		envVariables,
		imageFormat,
		quality,
		browser,
		frameRange: frameRange ?? null,
		puppeteerInstance: openedBrowser,
		writeFrame: async (buffer) => {
			stitcherFfmpeg?.stdin?.write(buffer);
		},
		serveUrl,
	});
	const {assetsInfo} = await renderer;
	if (stitcherFfmpeg) {
		stitcherFfmpeg?.stdin?.end();
		await stitcherFfmpeg;
		preStitcher?.cleanup?.();
	}

	const closeBrowserPromise = openedBrowser.close();
	renderProgress.update(
		makeRenderingProgress({
			frames: totalFrames,
			encodedFrames: parallelEncoding ? totalFrames : undefined,
			totalFrames,
			steps,
			concurrency: RenderInternals.getActualConcurrency(parallelism),
			doneIn: Date.now() - renderStart,
		}) + '\n'
	);
	if (process.env.DEBUG) {
		Internals.perf.logPerf();
	}

	if (shouldOutputImageSequence) {
		Log.info(chalk.green('\nYour image sequence is ready!'));
	} else {
		if (typeof crf !== 'number') {
			throw new TypeError('CRF is unexpectedly not a number');
		}

		const stitchingProgress = createOverwriteableCliOutput();
		const dirName = path.dirname(absoluteOutputFile);

		if (!fs.existsSync(dirName)) {
			fs.mkdirSync(dirName, {
				recursive: true,
			});
		}

		stitchingProgress.update(
			makeStitchingProgress({
				doneIn: null,
				frames: 0,
				steps,
				totalFrames,
				parallelEncoding,
			})
		);
		const stitchStart = Date.now();
		await stitchFramesToVideo({
			dir: outputDir,
			width: config.width,
			height: config.height,
			fps: config.fps,
			outputLocation: absoluteOutputFile,
			preEncodedFileLocation,
			force: overwrite,
			imageFormat,
			pixelFormat,
			codec,
			proResProfile,
			crf,
			assetsInfo,
			parallelism,
			ffmpegExecutable,
			onProgress: (frame: number) => {
				stitchingProgress.update(
					makeStitchingProgress({
						doneIn: null,
						frames: frame,
						steps,
						totalFrames,
						parallelEncoding,
					})
				);
			},
			onDownload: (src: string) => {
				Log.info('Downloading asset... ', src);
			},
			webpackBundle: bundled,
			verbose: Internals.Logging.isEqualOrBelowLogLevel('verbose'),
		});
		stitchingProgress.update(
			makeStitchingProgress({
				doneIn: Date.now() - stitchStart,
				frames: totalFrames,
				steps,
				totalFrames,
				parallelEncoding,
			}) + '\n'
		);

		Log.verbose('Cleaning up...');
		try {
			if (process.platform === 'win32') {
				// Properly delete directories because Windows doesn't seem to like fs.
				await deleteDirectory(outputDir);
				await deleteDirectory(bundled);
			} else {
				await Promise.all([
					(fs.promises.rm ?? fs.promises.rmdir)(outputDir, {
						recursive: true,
					}),
					(fs.promises.rm ?? fs.promises.rmdir)(bundled, {
						recursive: true,
					}),
				]);
			}
		} catch (err) {
			Log.warn('Could not clean up directory.');
			Log.warn(err);
			Log.warn('Do you have minimum required Node.js version?');
		}

		Log.info(chalk.green('\nYour video is ready!'));
	}

	const seconds = Math.round((Date.now() - startTime) / 1000);
	Log.info(
		[
			'- Total render time:',
			seconds,
			seconds === 1 ? 'second' : 'seconds',
		].join(' ')
	);
	Log.info('-', 'Output can be found at:');
	Log.info(chalk.cyan(`▶️ ${absoluteOutputFile}`));
	await closeBrowserPromise;
	close();
};<|MERGE_RESOLUTION|>--- conflicted
+++ resolved
@@ -176,11 +176,7 @@
 			updateRenderProgress();
 		},
 		parallelism,
-<<<<<<< HEAD
 		parallelEncoding,
-		compositionId,
-=======
->>>>>>> a485ffb8
 		outputDir,
 		onStart: ({frameCount: fc}: OnStartData) => {
 			renderedFrames = 0;
