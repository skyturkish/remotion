import minimist from 'minimist';
import {resolve} from 'path';
import {
	BrowserExecutable,
	Codec,
	Config,
	FfmpegExecutable,
	ImageFormat,
	Internals,
	LogLevel,
	OpenGlRenderer,
	PixelFormat,
	ProResProfile,
} from 'remotion';
import {Log} from './log';

export type CommandLineOptions = {
	['browser-executable']: BrowserExecutable;
	['ffmpeg-executable']: FfmpegExecutable;
	['pixel-format']: PixelFormat;
	['image-format']: ImageFormat;
	['prores-profile']: ProResProfile;
	['bundle-cache']: string;
	['env-file']: string;
	['frames-per-lambda']: number;
	['ignore-certificate-errors']: string;
	['disable-web-security']: string;
	codec: Codec;
	concurrency: number;
	timeout: number;
	config: string;
	crf: number;
	force: boolean;
	overwrite: boolean;
	png: boolean;
	props: string;
	quality: number;
	frames: string | number;
	sequence: boolean;
	quiet: boolean;
	q: boolean;
	log: string;
	help: boolean;
	port: number;
	frame: string | number;
<<<<<<< HEAD
	siteName: string;
	headless: boolean;
=======
	['disable-headless']: boolean;
>>>>>>> 2fee915d
	gl: OpenGlRenderer;
};

export const BooleanFlags = [
	'force',
	'overwrite',
	'sequence',
	'help',
	'quiet',
	'q',
	// Lambda flags
	'force',
	'disable-chunk-optimization',
	'save-browser-logs',
	'disable-cloudwatch',
	'yes',
	'y',
	'disable-web-security',
	'ignore-certificate-errors',
	'headless',
];

export const parsedCli = minimist<CommandLineOptions>(process.argv.slice(2), {
	boolean: BooleanFlags,
});

export const parseCommandLine = (
	type: 'still' | 'sequence' | 'lambda' | 'preview' | 'versions'
) => {
	if (parsedCli['pixel-format']) {
		Config.Output.setPixelFormat(parsedCli['pixel-format']);
	}

	if (parsedCli['image-format']) {
		Config.Rendering.setImageFormat(parsedCli['image-format']);
	}

	if (parsedCli['browser-executable']) {
		Config.Puppeteer.setBrowserExecutable(parsedCli['browser-executable']);
	}

	if (parsedCli['ffmpeg-executable']) {
		Config.Rendering.setFfmpegExecutable(
			resolve(parsedCli['ffmpeg-executable'])
		);
	}

	if (typeof parsedCli['bundle-cache'] !== 'undefined') {
		Config.Bundling.setCachingEnabled(parsedCli['bundle-cache'] !== 'false');
	}

	if (parsedCli['disable-web-security']) {
		Config.Puppeteer.setChromiumDisableWebSecurity(true);
	}

	if (parsedCli['ignore-certificate-errors']) {
		Config.Puppeteer.setChromiumIgnoreCertificateErrors(true);
	}

	if (parsedCli['disable-headless']) {
		Config.Puppeteer.setChromiumHeadlessMode(false);
	}

	if (parsedCli.gl) {
		Config.Puppeteer.setChromiumOpenGlRenderer(parsedCli.gl);
	}

	if (parsedCli.log) {
		if (!Internals.Logging.isValidLogLevel(parsedCli.log)) {
			Log.error('Invalid `--log` value passed.');
			Log.error(
				`Accepted values: ${Internals.Logging.logLevels
					.map((l) => `'${l}'`)
					.join(', ')}.`
			);
			process.exit(1);
		}

		Internals.Logging.setLogLevel(parsedCli.log as LogLevel);
	}

	if (parsedCli.concurrency) {
		Config.Rendering.setConcurrency(parsedCli.concurrency);
	}

	if (parsedCli.timeout) {
		Config.Puppeteer.setTimeoutInMilliseconds(parsedCli.timeout);
	}

	if (parsedCli.frames) {
		if (type === 'still') {
			Log.error(
				'--frames flag was passed to the `still` command. This flag only works with the `render` command. Did you mean `--frame`? See reference: https://www.remotion.dev/docs/cli/'
			);
			process.exit(1);
		}

		Internals.setFrameRangeFromCli(parsedCli.frames);
	}

	if (parsedCli.frame) {
		if (type === 'sequence') {
			Log.error(
				'--frame flag was passed to the `render` command. This flag only works with the `still` command. Did you mean `--frames`? See reference: https://www.remotion.dev/docs/cli/'
			);
			process.exit(1);
		}

		Internals.setStillFrame(Number(parsedCli.frame));
	}

	if (parsedCli['frames-per-lambda']) {
		Internals.setFramesPerLambda(parsedCli['frames-per-lambda']);
	}

	if (parsedCli.png) {
		Log.warn(
			'The --png flag has been deprecrated. Use --sequence --image-format=png from now on.'
		);
		Config.Output.setImageSequence(true);
		Config.Rendering.setImageFormat('png');
	}

	if (parsedCli.sequence) {
		Config.Output.setImageSequence(true);
	}

	if (typeof parsedCli.crf !== 'undefined') {
		Config.Output.setCrf(parsedCli.crf);
	}

	if (parsedCli.codec) {
		Config.Output.setCodec(parsedCli.codec);
	}

	if (parsedCli['prores-profile']) {
		Config.Output.setProResProfile(
			String(parsedCli['prores-profile']) as ProResProfile
		);
	}

	if (parsedCli.overwrite) {
		Config.Output.setOverwriteOutput(parsedCli.overwrite);
	}

	if (typeof parsedCli.quality !== 'undefined') {
		Config.Rendering.setQuality(parsedCli.quality);
	}
};

export const quietFlagProvided = () => parsedCli.quiet || parsedCli.q;<|MERGE_RESOLUTION|>--- conflicted
+++ resolved
@@ -43,12 +43,8 @@
 	help: boolean;
 	port: number;
 	frame: string | number;
-<<<<<<< HEAD
 	siteName: string;
-	headless: boolean;
-=======
 	['disable-headless']: boolean;
->>>>>>> 2fee915d
 	gl: OpenGlRenderer;
 };
 
