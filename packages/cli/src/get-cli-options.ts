import {RenderInternals} from '@remotion/renderer';
import {ChromiumOptions} from '@remotion/renderer/src/open-browser';
import fs from 'fs';
import path from 'path';
import {
	BrowserExecutable,
	Codec,
	FrameRange,
	Internals,
	PixelFormat,
} from 'remotion';
import {getEnvironmentVariables} from './get-env';
import {getOutputFilename} from './get-filename';
import {getInputProps} from './get-input-props';
import {getImageFormat} from './image-formats';
import {Log} from './log';
import {getUserPassedFileExtension} from './user-passed-output-location';

const getAndValidateFrameRange = () => {
	const frameRange = Internals.getRange();
	if (typeof frameRange === 'number') {
		Log.warn('Selected a single frame. Assuming you want to output an image.');
		Log.warn(
			`If you want to render a video, pass a range:  '--frames=${frameRange}-${frameRange}'.`
		);
		Log.warn("To dismiss this message, add the '--sequence' flag explicitly.");
	}

	return frameRange;
};

const getFinalCodec = async (options: {isLambda: boolean}) => {
	const userCodec = Internals.getOutputCodecOrUndefined();

	const codec = Internals.getFinalOutputCodec({
		codec: userCodec,
		fileExtension: options.isLambda ? null : getUserPassedFileExtension(),
		emitWarning: true,
		isLambda: options.isLambda,
	});
	const ffmpegExecutable = Internals.getCustomFfmpegExecutable();
	if (
		codec === 'vp8' &&
		!(await RenderInternals.ffmpegHasFeature({
			feature: 'enable-libvpx',
			isLambda: options.isLambda,
			ffmpegExecutable,
		}))
	) {
		Log.error(
			"The Vp8 codec has been selected, but your FFMPEG binary wasn't compiled with the --enable-lipvpx flag."
		);
		Log.error(
			'This does not work, please switch out your FFMPEG binary or choose a different codec.'
		);
	}

	if (
		codec === 'h265' &&
		!(await RenderInternals.ffmpegHasFeature({
			feature: 'enable-gpl',
			isLambda: options.isLambda,
			ffmpegExecutable,
		}))
	) {
		Log.error(
			"The H265 codec has been selected, but your FFMPEG binary wasn't compiled with the --enable-gpl flag."
		);
		Log.error(
			'This does not work, please recompile your FFMPEG binary with --enable-gpl --enable-libx265 or choose a different codec.'
		);
	}

	if (
		codec === 'h265' &&
		!(await RenderInternals.ffmpegHasFeature({
			feature: 'enable-libx265',
			isLambda: options.isLambda,
			ffmpegExecutable,
		}))
	) {
		Log.error(
			"The H265 codec has been selected, but your FFMPEG binary wasn't compiled with the --enable-libx265 flag."
		);
		Log.error(
			'This does not work, please recompile your FFMPEG binary with --enable-gpl --enable-libx265 or choose a different codec.'
		);
	}

	return codec;
};

const getBrowser = () => Internals.getBrowser() ?? Internals.DEFAULT_BROWSER;

const getAndValidateAbsoluteOutputFile = (
	outputFile: string,
	overwrite: boolean
) => {
	const absoluteOutputFile = path.resolve(process.cwd(), outputFile);
	if (fs.existsSync(absoluteOutputFile) && !overwrite) {
		Log.error(
			`File at ${absoluteOutputFile} already exists. Use --overwrite to overwrite.`
		);
		process.exit(1);
	}

	return absoluteOutputFile;
};

const getAndValidateShouldOutputImageSequence = async ({
	frameRange,
	isLambda,
}: {
	frameRange: FrameRange | null;
	isLambda: boolean;
}) => {
	const shouldOutputImageSequence =
		Internals.getShouldOutputImageSequence(frameRange);
	// When parsing options locally, we don't need FFMPEG because the render will happen on Lambda
	if (!shouldOutputImageSequence && !isLambda) {
		await RenderInternals.validateFfmpeg(Internals.getCustomFfmpegExecutable());
	}

	return shouldOutputImageSequence;
};

const getAndValidateCrf = (
	shouldOutputImageSequence: boolean,
	codec: Codec
) => {
	const crf = shouldOutputImageSequence ? null : Internals.getActualCrf(codec);
	if (crf !== null) {
		Internals.validateSelectedCrfAndCodecCombination(crf, codec);
	}

	return crf;
};

const getAndValidatePixelFormat = (codec: Codec) => {
	const pixelFormat = Internals.getPixelFormat();

	Internals.validateSelectedPixelFormatAndCodecCombination(pixelFormat, codec);
	return pixelFormat;
};

const getAndValidateProResProfile = (actualCodec: Codec) => {
	const proResProfile = Internals.getProResProfile();
	Internals.validateSelectedCodecAndProResCombination(
		actualCodec,
		proResProfile
	);

	return proResProfile;
};

const getAndValidateImageFormat = ({
	shouldOutputImageSequence,
	codec,
	pixelFormat,
}: {
	shouldOutputImageSequence: boolean;
	codec: Codec;
	pixelFormat: PixelFormat;
}) => {
	const imageFormat = getImageFormat(
		shouldOutputImageSequence ? undefined : codec
	);
	Internals.validateSelectedPixelFormatAndImageFormatCombination(
		pixelFormat,
		imageFormat
	);
	return imageFormat;
};

const getAndValidateBrowser = async (browserExecutable: BrowserExecutable) => {
	const browser = getBrowser();
	try {
		await RenderInternals.ensureLocalBrowser(browser, browserExecutable);
	} catch (err) {
		Log.error('Could not download a browser for rendering frames.');
		Log.error(err);
		process.exit(1);
	}

	return browser;
};

export const getCliOptions = async (options: {
	isLambda: boolean;
	type: 'still' | 'series';
}) => {
	const frameRange = getAndValidateFrameRange();

	const codec = await getFinalCodec({isLambda: options.isLambda});
	const shouldOutputImageSequence =
		options.type === 'still'
			? true
			: await getAndValidateShouldOutputImageSequence({
					frameRange,
					isLambda: options.isLambda,
			  });
	const outputFile = options.isLambda
		? null
		: getOutputFilename({
				codec,
				imageSequence: shouldOutputImageSequence,
				type: options.type,
		  });

	const overwrite = Internals.getShouldOverwrite();
	const crf = getAndValidateCrf(shouldOutputImageSequence, codec);
	const pixelFormat = getAndValidatePixelFormat(codec);
	const imageFormat = getAndValidateImageFormat({
		shouldOutputImageSequence,
		codec,
		pixelFormat,
	});
	const proResProfile = getAndValidateProResProfile(codec);
	const browserExecutable = Internals.getBrowserExecutable();
	const ffmpegExecutable = Internals.getCustomFfmpegExecutable();

	const chromiumOptions: ChromiumOptions = {
		disableWebSecurity: Internals.getChromiumDisableWebSecurity(),
		ignoreCertificateErrors: Internals.getIgnoreCertificateErrors(),
		headless: Internals.getChromiumHeadlessMode(),
		gl: Internals.getChromiumOpenGlRenderer(),
	};

	return {
		puppeteerTimeout: Internals.getCurrentPuppeteerTimeout(),
		parallelism: Internals.getConcurrency(),
		frameRange,
		shouldOutputImageSequence,
		codec,
		overwrite: Internals.getShouldOverwrite(),
		inputProps: getInputProps(),
		envVariables: await getEnvironmentVariables(),
		quality: Internals.getQuality(),
		absoluteOutputFile: outputFile
			? getAndValidateAbsoluteOutputFile(outputFile, overwrite)
			: null,
		browser: await getAndValidateBrowser(browserExecutable),
		crf,
		pixelFormat,
		imageFormat,
		proResProfile,
		stillFrame: Internals.getStillFrame(),
		browserExecutable,
		framesPerLambda: Internals.getFramesPerLambda(),
		ffmpegExecutable,
<<<<<<< HEAD
		logLevel: Internals.Logging.getLogLevel(),
=======
		chromiumOptions,
>>>>>>> 71e59990
	};
};<|MERGE_RESOLUTION|>--- conflicted
+++ resolved
@@ -248,10 +248,7 @@
 		browserExecutable,
 		framesPerLambda: Internals.getFramesPerLambda(),
 		ffmpegExecutable,
-<<<<<<< HEAD
 		logLevel: Internals.Logging.getLogLevel(),
-=======
 		chromiumOptions,
->>>>>>> 71e59990
 	};
 };