import type {CancelSignal, Codec, StitchingState} from '@remotion/renderer';
import {RenderInternals} from '@remotion/renderer';
import {AnsiDiff} from './ansi/ansi-diff';
import {chalk} from './chalk';
import {ConfigInternals} from './config';
import {
	getFileSizeDownloadBar,
	makeMultiDownloadProgress,
} from './download-progress';
import {INDENT_TOKEN} from './log';
import {makeProgressBar} from './make-progress-bar';
import type {RenderStep} from './step';
import {truthy} from './truthy';

export const createProgressBar = (
	quiet: boolean,
	cancelSignal: CancelSignal | null
): {
	update: (str: string) => boolean;
} => {
	if (
		!RenderInternals.isEqualOrBelowLogLevel(
			ConfigInternals.Logging.getLogLevel(),
			'info'
		)
	) {
		return {update: () => false};
	}

<<<<<<< HEAD
	return createOverwriteableCliOutput({quiet});
=======
	return createOverwriteableCliOutput({quiet, cancelSignal});
>>>>>>> 2867e862
};

export type OverwriteableCliOutput = {
	update: (up: string) => boolean;
};

export const createOverwriteableCliOutput = (options: {
	quiet: boolean;
<<<<<<< HEAD
=======
	cancelSignal: CancelSignal | null;
>>>>>>> 2867e862
}): OverwriteableCliOutput => {
	if (options.quiet) {
		return {
			update: () => false,
		};
	}

	const diff = new AnsiDiff();

	options.cancelSignal?.(() => {
		process.stdout.write(diff.finish());
	});

	return {
		update: (up: string): boolean => process.stdout.write(diff.update(up)),
	};
};

const makeBundlingProgress = (
	{
		progress,
		steps,
		doneIn,
	}: {
		progress: number;
		steps: RenderStep[];
		doneIn: number | null;
	},
	indent: boolean
) =>
	[
		indent ? INDENT_TOKEN : null,
		`(${steps.indexOf('bundling') + 1}/${steps.length})`,
		makeProgressBar(progress),
		`${doneIn ? 'Bundled' : 'Bundling'} code`,
		doneIn === null
			? (progress * 100).toFixed(0) + '%'
			: chalk.gray(`${doneIn}ms`),
	]
		.filter(truthy)
		.join(' ');

const makeCopyingProgress = (options: CopyingState, indent: boolean) => {
	// Don't show copy progress lower than 200MB
	if (options.bytes < 1000 * 1000 * 200) {
		return null;
	}

	return [
		indent ? INDENT_TOKEN : null,
		'    +',
		options.doneIn ? makeProgressBar(1) : getFileSizeDownloadBar(options.bytes),
		'Copying public dir',
		options.doneIn === null ? null : chalk.gray(`${options.doneIn}ms`),
	]
		.filter(truthy)
		.join(' ');
};

const makeSymlinkProgress = (options: SymbolicLinksState, indent: boolean) => {
	if (options.symlinks.length === 0) {
		return null;
	}

	if (options.symlinks.length === 1) {
		return [
			chalk.gray(`      Found a symbolic link in the public folder:`),
			chalk.gray('      ' + options.symlinks[0]),
			chalk.gray('      The symlink will be forwarded in to the bundle.'),
		]
			.map((l) => {
				return indent ? `${INDENT_TOKEN} ${l}` : null;
			})
			.join('\n');
	}

	return [
		chalk.gray(
			`      Found ${options.symlinks.length} symbolic links in the public folder.`
		),
		chalk.gray('      The symlinks will be forwarded in to the bundle.'),
	]
		.map((l) => {
			return indent ? `${INDENT_TOKEN} ${l}` : null;
		})
		.join('\n');
};

export type CopyingState = {
	bytes: number;
	doneIn: number | null;
};

export type BundlingState = {
	progress: number;
	steps: RenderStep[];
	doneIn: number | null;
};

export type SymbolicLinksState = {symlinks: string[]};

export const makeBundlingAndCopyProgress = (
	{
		bundling,
		copying,
		symLinks,
	}: {
		bundling: BundlingState;
		copying: CopyingState;
		symLinks: SymbolicLinksState;
	},
	indent: boolean
) => {
	return [
		makeBundlingProgress(bundling, indent),
		makeCopyingProgress(copying, indent),
		makeSymlinkProgress(symLinks, indent),
	]
		.filter(truthy)
		.join('\n');
};

type RenderingProgressInput = {
	frames: number;
	totalFrames: number;
	steps: RenderStep[];
	concurrency: number;
	doneIn: number | null;
};

export const makeRenderingProgress = (
	{frames, totalFrames, steps, concurrency, doneIn}: RenderingProgressInput,
	indent: boolean
) => {
	const progress = frames / totalFrames;
	return [
		indent ? INDENT_TOKEN : null,
		`(${steps.indexOf('rendering') + 1}/${steps.length})`,
		makeProgressBar(progress),
		[doneIn ? 'Rendered' : 'Rendering', `frames (${concurrency}x)`]
			.filter(truthy)
			.join(' '),
		doneIn === null ? `${frames}/${totalFrames}` : chalk.gray(`${doneIn}ms`),
	]
		.filter(truthy)
		.join(' ');
};

type StitchingProgressInput = {
	frames: number;
	totalFrames: number;
	steps: RenderStep[];
	doneIn: number | null;
	stage: StitchingState;
	codec: Codec;
};

export const makeStitchingProgress = (
	{frames, totalFrames, steps, doneIn, stage, codec}: StitchingProgressInput,
	indent: boolean
) => {
	const progress = frames / totalFrames;
	const mediaType =
		codec === 'gif'
			? 'GIF'
			: RenderInternals.isAudioCodec(codec)
			? 'audio'
			: 'video';

	return [
		indent ? INDENT_TOKEN : null,
		`(${steps.indexOf('stitching') + 1}/${steps.length})`,
		makeProgressBar(progress),
		stage === 'muxing' && RenderInternals.canUseParallelEncoding(codec)
			? `${doneIn ? 'Muxed' : 'Muxing'} ${mediaType}`
			: `${doneIn ? 'Encoded' : 'Encoding'} ${mediaType}`,
		doneIn === null ? `${frames}/${totalFrames}` : chalk.gray(`${doneIn}ms`),
	]
		.filter(truthy)
		.join(' ');
};

export type DownloadProgress = {
	name: string;
	id: number;
	progress: number | null;
	totalBytes: number | null;
	downloaded: number;
};

export type AggregateRenderProgress = {
	rendering: RenderingProgressInput | null;
	stitching: StitchingProgressInput | null;
	downloads: DownloadProgress[];
	bundling: {progress: number; message: string | null};
};

export const makeRenderingAndStitchingProgress = (
	prog: AggregateRenderProgress,
	indent: boolean
): {
	output: string;
	progress: number;
	message: string;
} => {
	const {rendering, stitching, downloads, bundling} = prog;
	const output = [
		rendering ? makeRenderingProgress(rendering, indent) : null,
		makeMultiDownloadProgress(downloads, indent),
		stitching === null ? null : makeStitchingProgress(stitching, indent),
	]
		.filter(truthy)
		.join('\n');
	const renderProgress = rendering
		? rendering.frames / rendering.totalFrames
		: 0;

	// TODO: Factor in stitching progress
	const progress = bundling.progress * 0.3 + renderProgress * 0.7;

	return {output, progress, message: getMessage(prog)};
};

export const getMessage = (progress: AggregateRenderProgress): string => {
	if (progress.bundling.progress < 1 && progress.bundling.message) {
		return progress.bundling.message;
	}

	// TODO: Better message than "Rendering..."
	return `Rendering...`;
};<|MERGE_RESOLUTION|>--- conflicted
+++ resolved
@@ -27,11 +27,7 @@
 		return {update: () => false};
 	}
 
-<<<<<<< HEAD
-	return createOverwriteableCliOutput({quiet});
-=======
 	return createOverwriteableCliOutput({quiet, cancelSignal});
->>>>>>> 2867e862
 };
 
 export type OverwriteableCliOutput = {
@@ -40,10 +36,7 @@
 
 export const createOverwriteableCliOutput = (options: {
 	quiet: boolean;
-<<<<<<< HEAD
-=======
 	cancelSignal: CancelSignal | null;
->>>>>>> 2867e862
 }): OverwriteableCliOutput => {
 	if (options.quiet) {
 		return {
