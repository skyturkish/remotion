{
	"name": "@remotion/cli",
	"version": "2.0.7",
	"description": "CLI for Remotion",
	"main": "dist/index.js",
	"sideEffects": false,
	"bin": {
		"remotion": "dist/index.js"
	},
	"module": "true",
	"scripts": {
		"test": "eslint src --ext ts,tsx && jest",
		"build": "tsc -d",
		"watch": "tsc -w"
	},
	"repository": {
		"url": "https://github.com/JonnyBurger/remotion"
	},
	"author": "Jonny Burger <hi@jonny.io>",
	"license": "SEE LICENSE IN LICENSE.md",
	"dependencies": {
<<<<<<< HEAD
		"@remotion/bundler": "^2.0.5",
		"@remotion/media-utils": "^2.0.5",
		"@remotion/renderer": "^2.0.5",
		"@remotion/player": "^1.5.2",
=======
		"@remotion/bundler": "^2.0.7",
		"@remotion/media-utils": "^2.0.7",
		"@remotion/renderer": "^2.0.7",
		"ansi-diff": "^1.1.1",
>>>>>>> 92bf9217
		"better-opn": "^2.1.1",
		"chalk": "^4.1.0",
		"execa": "^4.0.2",
		"minimist": "^1.2.5",
		"remotion": "^2.0.7",
		"semver": "^7.3.4",
		"webpack": "5.33.2",
		"xns": "^2.0.7"
	},
	"peerDependencies": {
		"react": "^17.0.1",
		"react-dom": "^17.0.1"
	},
	"devDependencies": {
		"@jonny/eslint-config": "^2.1.210",
		"@types/babel__core": "^7.1.12",
		"@types/babel__template": "^7.4.0",
		"@types/cli-progress": "^3.7.0",
		"@types/jest": "^26.0.22",
		"@types/node": "^14.0.13",
		"@types/react": "^17.0.0",
		"@types/react-dom": "^17.0.0",
		"@types/styled-components": "^5.1.1",
		"eslint": "^7.4.0",
		"jest": "^26.6.3",
		"prettier": "^2.0.5",
		"prettier-plugin-organize-imports": "^1.1.1",
		"ts-jest": "^26.5.4",
		"typescript": "^4.1.2"
	},
	"publishConfig": {
		"access": "public"
	}
}<|MERGE_RESOLUTION|>--- conflicted
+++ resolved
@@ -19,17 +19,11 @@
 	"author": "Jonny Burger <hi@jonny.io>",
 	"license": "SEE LICENSE IN LICENSE.md",
 	"dependencies": {
-<<<<<<< HEAD
-		"@remotion/bundler": "^2.0.5",
-		"@remotion/media-utils": "^2.0.5",
-		"@remotion/renderer": "^2.0.5",
-		"@remotion/player": "^1.5.2",
-=======
+		"@remotion/player": "^2.0.7",
 		"@remotion/bundler": "^2.0.7",
 		"@remotion/media-utils": "^2.0.7",
 		"@remotion/renderer": "^2.0.7",
 		"ansi-diff": "^1.1.1",
->>>>>>> 92bf9217
 		"better-opn": "^2.1.1",
 		"chalk": "^4.1.0",
 		"execa": "^4.0.2",
